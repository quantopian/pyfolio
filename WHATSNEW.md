# What's New

These are new features and improvements of note in each release.

<<<<<<< HEAD
## v0.8.1 (Oct 10th, 2017)

This is a minor release from `0.8.0` focused on restoring support for older versions of pandas (>= 0.18.1), and all users are recommended to upgrade.

### New features
  - Improved implementation of `get_turnover` [PR332](https://github.com/quantopian/pyfolio/pull/432). By [Gus Gordon](https://github.com/gusgordon).
 - Users can now pass in extra rows (as a dict or OrderedDict) to display in the perf_stats table [PR445](https://github.com/quantopian/pyfolio/pull/445). By [Gus Gordon](https://github.com/gusgordon).
  - Experimental: performance attribution tearsheet [PR441](https://github.com/quantopian/pyfolio/pull/441), [PR433](https://github.com/quantopian/pyfolio/pull/433), [PR442](https://github.com/quantopian/pyfolio/pull/442). By [Vikram Narayan](https://github.com/vikram-narayan).

### Bugfixes
 - Various fixes to support pandas versions >= 0.18.1 [PR443](https://github.com/quantopian/pyfolio/pull/443). By [Andrew Daniels](https://github.com/yankees714).
=======
## v0.9.0 (June 14th, 2018)

### New features

 - Previously, `pyfolio` has required a benchmark, usually the U.S. market
   returns `SPY`. In order to provide support for international equities and
   alternative data sets, `pyfolio` is now completely independent of benchmarks.
   If a benchmark is passed, all benchmark-related analyses will be performed;
   if not, they will simply be skipped. By [George Ho](https://github.com/eigenfoo)

### Maintenance

 - Many features have been more extensively troubleshooted, maintained and
   tested. By [Ana Ruelas](https://github.com/ahgnaw) and [Vikram
   Narayan](https://github.com/vikram-narayan).
>>>>>>> 7d37dc57

## v0.8.0 (Aug 23rd, 2017)

This is a major release from `0.7.0`, and all users are recommended to upgrade.

### New features

 - Risk tear sheet: added a new tear sheet to analyze risk exposures to common
   factors (e.g. mean reversion and momentum), sector (e.g. Morningstar
   sectors), market cap and illiquid stocks. By [George
   Ho](https://github.com/eigenfoo).
 - Simple tear sheet: added a new tear sheet that presents only the most
   important plots in the full tear sheet, for a quick general overview of a
   portfolio's performance. By [George Ho](https://github.com/eigenfoo).
 - Performance attribution: added new table to do performance attribution
   analysis, such as the amount of returns attributable to common factors, and
   summary statistics such as the multi-factor alpha and multi-factor Sharpe
   ratio. By [Vikram Narayan](https://github.com/vikram-narayan).
 - Volatility plot: added a rolling annual volatility plot to the returns tear
   sheet. By [hkopp](https://github.com/hkopp).

### Bugfixes

 - Yahoo and pandas data-reader: fixed bug regarding Yahoo backend for market
   data and pandas data-reader. By [Thomas Wiecki](https://github.com/twiecki)
   and [Gus Gordon](https://github.com/gusgordon).
 - `empyrical` compatibility: removed `information_ratio` to remain compatible
   with `empyrical`. By [Thomas Wiecki](https://github.com/twiecki).
 - Fama-French rolling multivariate regression: fixed bug where the rolling
   Fama-French plot performed separate linear regressions instead of a
   multivariate regression. By [George Ho](https://github.com/eigenfoo).
 - Other minor bugfixes. By [Scott Sanderson](https://github.com/ssanderson),
   [Jonathan Ng](https://github.com/jonathanng),
   [SylvainDe](https://github.com/SylvainDe) and
   [mckelvin](https://github.com/mckelvin).

### Maintenance

 - Documentation: updated and improved `pyfolio` documentation and example
   Jupyter notebooks. By [George Ho](https://github.com/eigenfoo).
 - Data loader migration: all data loaders have been migrated from `pyfolio` to
   `empyrical`. By [James Christopher](https://github.com/jameschristopher).
 - Improved plotting style: fixed issues with formatting and presentation of
   plots. By [George Ho](https://github.com/eigenfoo).

## v0.7.0 (Jan 28th, 2017)

This is a major release from `0.6.0`, and all users are recommended to upgrade.

### New features

 - Adds a transaction timing plot, which gives insight into the strategies'
   trade times.
 - Adds a plot showing the number of longs and shorts held over time.
 - New round trips plot selects a sample of held positions (16 by default) and
   shows their round trips. This replaces the old round trip plot, which became
   unreadable for strategies that traded many positions.
 - Adds basic capability for analyzing intraday strategies. If a strategy makes
   a large amount of transactions relative to its end-of-day positions, then
   pyfolio will attempt to reconstruct the intraday positions, take the point of
   peak exposure to the market during each day, and plot that data with the
   positions tear sheet. By default pyfolio will automatically detect this, but
   the behavior can be changed by passing either `estimate_intraday=True` or
   `estimate_intraday=False` to the tear sheet functions ([see
   here](https://github.com/quantopian/pyfolio/blob/master/pyfolio/tears.py#L131)).
 - Now formats [zipline](https://github.com/quantopian/zipline) assets,
   displaying their ticker symbol.
 - Gross leverage is no longer required to be passed, and will now be calculated
   from the passed positions DataFrame.

### Bugfixes

 - Cone plotting location is now correct.
 - Adjust scaling of beta and Fama-French plots.
 - Removed multiple dependencies, some of which were previously unused.
 - Various text fixes.

## v0.6.0 (Oct 17, 2016)

This is a major new release from `0.5.1`. All users are recommended to upgrade.

### New features

* Computation of performance and risk measures has been split off into
  [`empyrical`](https://github.com/quantopian/empyrical). This allows
  [`Zipline`](https://zipline.io) and `pyfolio` to use the same code to
  calculate its risk statistics. By [Ana Ruelas](https://github.com/ahgnaw) and
  [Abhi Kalyan](https://github.com/abhijeetkalyan).
* New multistrike cone which redraws the cone when it crossed its initial bounds
  [PR310](https://github.com/quantopian/pyfolio/pull/310). By [Ana
  Ruelas](https://github.com/ahgnaw) and [Abhi
  Kalyan](https://github.com/abhijeetkalyan).

### Bugfixes

* Can use most recent PyMC3 now.
* Depends on seaborn 0.7.0 or later now
  [PR331](https://github.com/quantopian/pyfolio/pull/331).
* Disable buggy computation of round trips per day and per month
  [PR339](https://github.com/quantopian/pyfolio/pull/339).

## v0.5.1 (June 10, 2016)

This is a bugfix release from `0.5.0` with limited new functionality. All users are recommended to upgrade.

### New features

* OOS data is now overlaid on top of box plot
  [PR306](https://github.com/quantopian/pyfolio/pull/306) by [Ana
  Ruelas](https://github.com/ahgnaw)
* New logo [PR298](https://github.com/quantopian/pyfolio/pull/298) by [Taso
  Petridis](https://github.com/tasopetridis) and [Richard
  Frank](https://github.com/richafrank)
* Raw returns plot and cumulative log returns plot
  [PR294](https://github.com/quantopian/pyfolio/pull/294) by [Thomas
  Wiecki](https://github.com/twiecki)
* Net exposure line to the long/short exposure plot
  [PR301](https://github.com/quantopian/pyfolio/pull/301) by [Ana
  Ruelas](https://github.com/ahgnaw)

### Bugfixes

* Fix drawdown behavior and pandas exception in tear-sheet creation
  [PR297](https://github.com/quantopian/pyfolio/pull/297) by [Flavio
  Duarte](https://github.com/flaviodrt)

## v0.5.0 (April 21, 2016) -- Olympia

This is a major release from `0.4.0` that includes many new analyses and
features. We recommend that all users upgrade to this new version. Also update
your dependencies, specifically, `pandas>=0.18.0`, `seaborn>=0.6.0` and
`zipline>=0.8.4`.

### New features

* New capacity tear-sheet to assess how much capital can be traded on a strategy
  [PR284](https://github.com/quantopian/pyfolio/pull/284). [Andrew
  Campbell](https://github.com/a-campbell).
* Bootstrap analysis to assess uncertainty in performance metrics
  [PR261](https://github.com/quantopian/pyfolio/pull/261). [Thomas
  Wiecki](https://github.com/twiecki)
* Refactored round-trip analysis to be more general and have better output. Now
  does full portfolio reconstruction to match trades
  [PR293](https://github.com/quantopian/pyfolio/pull/293). [Thomas
  Wiecki](https://github.com/twiecki), [Andrew
  Campbell](https://github.com/a-campbell). See the
  [tutorial](http://quantopian.github.io/pyfolio/round_trip_example/) for more
  information.
* Prettier printing of tables in notebooks
  [PR289](https://github.com/quantopian/pyfolio/pull/289). [Thomas
  Wiecki](https://github.com/twiecki)
* Faster max-drawdown calculation
  [PR281](https://github.com/quantopian/pyfolio/pull/281). [Devin
  Stevenson](https://github.com/devinstevenson)
* New metrics tail-ratio and common sense ratio
  [PR276](https://github.com/quantopian/pyfolio/pull/276). [Thomas
  Wiecki](https://github.com/twiecki)
* Log-scaled cumulative returns plot and raw returns plot
  [PR294](https://github.com/quantopian/pyfolio/pull/294). [Thomas
  Wiecki](https://github.com/twiecki)

### Bug fixes
* Many depracation fixes for Pandas 0.18.0, seaborn 0.6.0, and zipline 0.8.4


## v0.4.0 (Dec 10, 2015)

This is a major release from 0.3.1 that includes new features and quite a few bug fixes. We recommend that all users upgrade to this new version.

### New features

* Round-trip analysis [PR210](https://github.com/quantopian/pyfolio/pull/210)
  Andrew, Thomas
* Improved cone to forecast returns that uses a bootstrap instead of linear
  forecasting [PR233](https://github.com/quantopian/pyfolio/pull/233) Andrew,
  Thomas
* Plot max and median long/short exposures
  [PR237](https://github.com/quantopian/pyfolio/pull/237) Andrew

### Bug fixes

* Sharpe ratio was calculated incorrectly
  [PR219](https://github.com/quantopian/pyfolio/pull/219) Thomas, Justin
* annual_return() now only computes CAGR in the correct way
  [PR234](https://github.com/quantopian/pyfolio/pull/234) Justin
* Cache SPY and Fama-French returns in home-directory instead of
  install-directory [PR241](https://github.com/quantopian/pyfolio/pull/241) Joe
* Remove data files from package
  [PR241](https://github.com/quantopian/pyfolio/pull/241) Joe
* Cast factor.name to str
  [PR223](https://github.com/quantopian/pyfolio/pull/223) Scotty
* Test all `create_*_tear_sheet` functions in all configurations
  [PR247](https://github.com/quantopian/pyfolio/pull/247) Thomas


## v0.3.1 (Nov 12, 2015)

This is a minor release from 0.3 that includes mostly bugfixes but also some new features. We recommend that all users upgrade to this new version.

### New features

* Add Information Ratio [PR194](https://github.com/quantopian/pyfolio/pull/194)
  by @MridulS
* Bayesian tear-sheet now accepts 'Fama-French' option to do Bayesian
  multivariate regression against Fama-French risk factors
  [PR200](https://github.com/quantopian/pyfolio/pull/200) by Shane Bussman
* Plotting of monthly returns
  [PR195](https://github.com/quantopian/pyfolio/pull/195)

### Bug fixes

* `pos.get_percent_alloc` was not handling short allocations correctly
  [PR201](https://github.com/quantopian/pyfolio/pull/201)
* UTC bug with cached Fama-French factors
  [commit](https://github.com/quantopian/pyfolio/commit/709553a55b5df7c908d17f443cb17b51854a65be)
* Sector map was not being passed from `create_returns_tearsheet`
  [commit](https://github.com/quantopian/pyfolio/commit/894b753e365f9cb4861ffca2ef214c5a64b2bef4)
* New sector mapping feature was not Python 3 compatible
  [PR201](https://github.com/quantopian/pyfolio/pull/201)


### Maintenance

* We now depend on pandas-datareader as the yahoo finance loaders from pandas
  will be deprecated [PR181](https://github.com/quantopian/pyfolio/pull/181) by
  @tswrightsandpointe

### Contributors

Besiders the core developers, we have seen an increase in outside contributions
which we greatly appreciate. Specifically, these people contributed to this
release:

* Shane Bussman
* @MridulS
* @YihaoLu
* @jkrauss82
* @tswrightsandpointe
* @cgdeboer


## v0.3 (Oct 23, 2015)

This is a major release from 0.2 that includes many exciting new features. We
recommend that all users upgrade to this new version.

### New features

* Sector exposures: sum positions by sector given a dictionary or series of
  symbol to sector mappings
  [PR166](https://github.com/quantopian/pyfolio/pull/166)
* Ability to make cones with multiple shades stdev regions
  [PR168](https://github.com/quantopian/pyfolio/pull/168)
* Slippage sweep: See how an algorithm performs with various levels of slippage
  [PR170](https://github.com/quantopian/pyfolio/pull/170)
* Stochastic volatility model in Bayesian tear sheet
  [PR174](https://github.com/quantopian/pyfolio/pull/174)
* Ability to suppress display of position information
  [PR177](https://github.com/quantopian/pyfolio/pull/177)

### Bug fixes

* Various fixes to make pyfolio pandas 0.17 compatible

## v0.2 (Oct 16, 2015)

This is a major release from 0.1 that includes mainly bugfixes and refactorings
but also some new features. We recommend that all users upgrade to this new
version.

### New features

* Volatility matched cumulative returns plot
  [PR126](https://github.com/quantopian/pyfolio/pull/126).
* Allow for different periodicity (annualization factors) in the annual_()
  methods [PR164](https://github.com/quantopian/pyfolio/pull/164).
* Users can supply their own interesting periods
  [PR163](https://github.com/quantopian/pyfolio/pull/163).
* Ability to weight a portfolio of holdings by a metric valued
  [PR161](https://github.com/quantopian/pyfolio/pull/161).

### Bug fixes

* Fix drawdown overlaps [PR150](https://github.com/quantopian/pyfolio/pull/150).
* Monthly returns distribution should not stack by year
  [PR162](https://github.com/quantopian/pyfolio/pull/162).
* Fix gross leverage [PR147](https://github.com/quantopian/pyfolio/pull/147)<|MERGE_RESOLUTION|>--- conflicted
+++ resolved
@@ -1,20 +1,5 @@
 # What's New
 
-These are new features and improvements of note in each release.
-
-<<<<<<< HEAD
-## v0.8.1 (Oct 10th, 2017)
-
-This is a minor release from `0.8.0` focused on restoring support for older versions of pandas (>= 0.18.1), and all users are recommended to upgrade.
-
-### New features
-  - Improved implementation of `get_turnover` [PR332](https://github.com/quantopian/pyfolio/pull/432). By [Gus Gordon](https://github.com/gusgordon).
- - Users can now pass in extra rows (as a dict or OrderedDict) to display in the perf_stats table [PR445](https://github.com/quantopian/pyfolio/pull/445). By [Gus Gordon](https://github.com/gusgordon).
-  - Experimental: performance attribution tearsheet [PR441](https://github.com/quantopian/pyfolio/pull/441), [PR433](https://github.com/quantopian/pyfolio/pull/433), [PR442](https://github.com/quantopian/pyfolio/pull/442). By [Vikram Narayan](https://github.com/vikram-narayan).
-
-### Bugfixes
- - Various fixes to support pandas versions >= 0.18.1 [PR443](https://github.com/quantopian/pyfolio/pull/443). By [Andrew Daniels](https://github.com/yankees714).
-=======
 ## v0.9.0 (June 14th, 2018)
 
 ### New features
@@ -24,13 +9,16 @@
    alternative data sets, `pyfolio` is now completely independent of benchmarks.
    If a benchmark is passed, all benchmark-related analyses will be performed;
    if not, they will simply be skipped. By [George Ho](https://github.com/eigenfoo)
+  - Improved implementation of `get_turnover` [PR332](https://github.com/quantopian/pyfolio/pull/432). By [Gus Gordon](https://github.com/gusgordon).
+  - Users can now pass in extra rows (as a dict or OrderedDict) to display in the perf_stats table [PR445](https://github.com/quantopian/pyfolio/pull/445). By [Gus Gordon](https://github.com/gusgordon).
+  - Experimental: performance attribution tearsheet [PR441](https://github.com/quantopian/pyfolio/pull/441), [PR433](https://github.com/quantopian/pyfolio/pull/433), [PR442](https://github.com/quantopian/pyfolio/pull/442). By [Vikram Narayan](https://github.com/vikram-narayan).
 
 ### Maintenance
 
  - Many features have been more extensively troubleshooted, maintained and
    tested. By [Ana Ruelas](https://github.com/ahgnaw) and [Vikram
    Narayan](https://github.com/vikram-narayan).
->>>>>>> 7d37dc57
+ - Various fixes to support pandas versions >= 0.18.1 [PR443](https://github.com/quantopian/pyfolio/pull/443). By [Andrew Daniels](https://github.com/yankees714).
 
 ## v0.8.0 (Aug 23rd, 2017)
 

--- conflicted
+++ resolved
@@ -129,43 +129,6 @@
     return values
 
 
-<<<<<<< HEAD
-def get_turnover(transactions, positions, period=None):
-    """
-    Portfolio Turnover Rate:
-    Average value of purchases and sales divided
-    by the average portfolio value for the period.
-    If no period is provided the period is one time step.
-    Parameters
-    ----------
-    transactions_df : pd.DataFrame
-        Contains transactions data.
-        - See full explanation in tears.create_full_tear_sheet
-    positions : pd.DataFrame
-        Contains daily position values including cash
-        - See full explanation in tears.create_full_tear_sheet
-    period : str, optional
-        Takes the same arguments as df.resample.
-    Returns
-    -------
-    turnover_rate : pd.Series
-        timeseries of portfolio turnover rates.
-    """
-
-    traded_value = transactions.txn_volume
-    portfolio_value = positions.sum(axis=1)
-    if period is not None:
-        traded_value = traded_value.resample(period, how='sum')
-        portfolio_value = portfolio_value.resample(period, how='mean')
-    # traded_value contains the summed value from buys and sells;
-    # this is divided by 2.0 to get the average of the two.
-    turnover = traded_value / 2.0
-    turnover_rate = turnover / portfolio_value
-    return turnover_rate
-
-
-=======
->>>>>>> e42b0bf5
 def get_sector_exposures(positions, symbol_sector_map):
     """
     Sum position exposures by sector.

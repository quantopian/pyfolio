#
# Copyright 2015 Quantopian, Inc.
#
# Licensed under the Apache License, Version 2.0 (the "License");
# you may not use this file except in compliance with the License.
# You may obtain a copy of the License at
#
#     http://www.apache.org/licenses/LICENSE-2.0
#
# Unless required by applicable law or agreed to in writing, software
# distributed under the License is distributed on an "AS IS" BASIS,
# WITHOUT WARRANTIES OR CONDITIONS OF ANY KIND, either express or implied.
# See the License for the specific language governing permissions and
# limitations under the License.
from __future__ import division

from collections import OrderedDict
from functools import partial

import pandas as pd
import numpy as np
import scipy as sp
import scipy.stats as stats
from sklearn import preprocessing

import statsmodels.api as sm

from . import utils
from .utils import APPROX_BDAYS_PER_MONTH, APPROX_BDAYS_PER_YEAR
from .utils import DAILY, WEEKLY, MONTHLY, YEARLY, ANNUALIZATION_FACTORS
from .interesting_periods import PERIODS


def var_cov_var_normal(P, c, mu=0, sigma=1):
    """Variance-covariance calculation of daily Value-at-Risk in a
    portfolio.

    Parameters
    ----------
    P : float
        Portfolio value.
    c : float
        Confidence level.
    mu : float, optional
        Mean.

    Returns
    -------
    float
        Variance-covariance.

    """

    alpha = sp.stats.norm.ppf(1 - c, mu, sigma)
    return P - P * (alpha + 1)


def normalize(returns, starting_value=1):
    """
    Normalizes a returns timeseries based on the first value.

    Parameters
    ----------
    returns : pd.Series
        Daily returns of the strategy, noncumulative.
         - See full explanation in tears.create_full_tear_sheet.
    starting_value : float, optional
       The starting returns (default 1).

    Returns
    -------
    pd.Series
        Normalized returns.
    """

    return starting_value * (returns / returns.iloc[0])


def cum_returns(returns, starting_value=None):
    """
    Compute cumulative returns from simple returns.

    Parameters
    ----------
    returns : pd.Series
        Daily returns of the strategy, noncumulative.
         - See full explanation in tears.create_full_tear_sheet.
    starting_value : float, optional
       The starting returns (default 1).

    Returns
    -------
    pandas.Series
        Series of cumulative returns.

    Notes
    -----
    For increased numerical accuracy, convert input to log returns
    where it is possible to sum instead of multiplying.
    """

    # df_price.pct_change() adds a nan in first position, we can use
    # that to have cum_returns start at the origin so that
    # df_cum.iloc[0] == starting_value
    # Note that we can't add that ourselves as we don't know which dt
    # to use.
    if pd.isnull(returns.iloc[0]):
        returns.iloc[0] = 0.

    df_cum = np.exp(np.log(1 + returns).cumsum())

    if starting_value is None:
        return df_cum - 1
    else:
        return df_cum * starting_value


def aggregate_returns(df_daily_rets, convert_to):
    """
    Aggregates returns by week, month, or year.

    Parameters
    ----------
    df_daily_rets : pd.Series
       Daily returns of the strategy, noncumulative.
        - See full explanation in tears.create_full_tear_sheet (returns).
    convert_to : str
        Can be 'weekly', 'monthly', or 'yearly'.

    Returns
    -------
    pd.Series
        Aggregated returns.
    """

    def cumulate_returns(x):
        return cum_returns(x)[-1]

    if convert_to == WEEKLY:
        return df_daily_rets.groupby(
            [lambda x: x.year,
             lambda x: x.month,
             lambda x: x.isocalendar()[1]]).apply(cumulate_returns)
    elif convert_to == MONTHLY:
        return df_daily_rets.groupby(
            [lambda x: x.year, lambda x: x.month]).apply(cumulate_returns)
    elif convert_to == YEARLY:
        return df_daily_rets.groupby(
            [lambda x: x.year]).apply(cumulate_returns)
    else:
        ValueError(
            'convert_to must be {}, {} or {}'.format(WEEKLY, MONTHLY, YEARLY)
        )


def max_drawdown(returns):
    """
    Determines the maximum drawdown of a strategy.

    Parameters
    ----------
    returns : pd.Series
        Daily returns of the strategy, noncumulative.
         - See full explanation in tears.create_full_tear_sheet.

    Returns
    -------
    float
        Maximum drawdown.

    Note
    -----
    See https://en.wikipedia.org/wiki/Drawdown_(economics) for more details.
    """

    if returns.size < 1:
        return np.nan

    df_cum_rets = cum_returns(returns, starting_value=100)

    MDD = 0
    DD = 0
    peak = -99999
    for value in df_cum_rets:
        if (value > peak):
            peak = value
        else:
            DD = (peak - value) / peak
        if (DD > MDD):
            MDD = DD
    return -1 * MDD


def annual_return(returns, style='compound', period=DAILY):
    """Determines the annual returns of a strategy.

    Parameters
    ----------
    returns : pd.Series
        Periodic returns of the strategy, noncumulative.
         - See full explanation in tears.create_full_tear_sheet.
    style : str, optional
        - If 'compound', then return will be calculated in geometric
          terms: (1+mean(all_daily_returns))^252 - 1.
        - If 'calendar', then return will be calculated as
          ((last_value - start_value)/start_value)/num_of_years.
        - Otherwise, return is simply mean(all_daily_returns)*252.
    period : str, optional
        - defines the periodicity of the 'returns' data for purposes of
        annualizing. Can be 'monthly', 'weekly', or 'daily'
        - defaults to 'daily'.

    Returns
    -------
    float
        Annual returns.

    """

    if returns.size < 1:
        return np.nan

    try:
        ann_factor = ANNUALIZATION_FACTORS[period]
    except KeyError:
        raise ValueError(
            "period cannot be '{}'. "
            "Must be '{}', '{}', or '{}'".format(
                period, DAILY, WEEKLY, MONTHLY
            )
        )

    if style == 'calendar':
        num_years = len(returns) / ann_factor
        df_cum_rets = cum_returns(returns, starting_value=100)
        start_value = df_cum_rets[0]
        end_value = df_cum_rets[-1]
        return ((end_value - start_value) / start_value) / num_years
    if style == 'compound':
        return pow((1 + returns.mean()), ann_factor) - 1
    else:
        return returns.mean() * ann_factor


def annual_volatility(returns, period=DAILY):
    """
    Determines the annual volatility of a strategy.

    Parameters
    ----------
    returns : pd.Series
        Periodic returns of the strategy, noncumulative.
         - See full explanation in tears.create_full_tear_sheet.
    period : str, optional
        - defines the periodicity of the 'returns' data for purposes of
        annualizing volatility. Can be 'monthly' or 'weekly' or 'daily'.
        - defaults to 'daily'

    Returns
    -------
    float
        Annual volatility.
    """

    if returns.size < 2:
        return np.nan

    try:
        ann_factor = ANNUALIZATION_FACTORS[period]
    except KeyError:
        raise ValueError(
            "period cannot be: '{}'."
            " Must be '{}', '{}', or '{}'".format(
                period, DAILY, WEEKLY, MONTHLY
            )
        )

    return returns.std() * np.sqrt(ann_factor)


def calmar_ratio(returns,returns_style='calendar', period=DAILY):
    """
    Determines the Calmar ratio, or drawdown ratio, of a strategy.

    Parameters
    ----------
    returns : pd.Series
        Daily returns of the strategy, noncumulative.
         - See full explanation in tears.create_full_tear_sheet.
    returns_style : str, optional
        See annual_returns' style
    period : str, optional
        - defines the periodicity of the 'returns' data for purposes of
        annualizing. Can be 'monthly', 'weekly', or 'daily'
        - defaults to 'daily'.


    Returns
    -------
    float
        Calmar ratio (drawdown ratio).

    Note
    -----
    See https://en.wikipedia.org/wiki/Calmar_ratio for more details.
    """

    temp_max_dd = max_drawdown(returns=returns)
    if temp_max_dd < 0:
        temp = annual_return(
            returns=returns,
            style=returns_style,
            period=period
        ) / abs(max_drawdown(returns=returns))
    else:
        return np.nan

    if np.isinf(temp):
        return np.nan

    return temp


def omega_ratio(returns, annual_return_threshhold=0.0):
    """Determines the Omega ratio of a strategy.

    Parameters
    ----------
    returns : pd.Series
        Daily returns of the strategy, noncumulative.
         - See full explanation in tears.create_full_tear_sheet.
    annual_return_threshold : float, optional
        Threshold over which to consider positive vs negative
        returns. For the ratio, it will be converted to a daily return
        and compared to returns.

    Returns
    -------
    float
        Omega ratio.

    Note
    -----
    See https://en.wikipedia.org/wiki/Omega_ratio for more details.

    """

    daily_return_thresh = pow(1 + annual_return_threshhold, 1 /
                              APPROX_BDAYS_PER_YEAR) - 1

    returns_less_thresh = returns - daily_return_thresh

    numer = sum(returns_less_thresh[returns_less_thresh > 0.0])
    denom = -1.0 * sum(returns_less_thresh[returns_less_thresh < 0.0])

    if denom > 0.0:
        return numer / denom
    else:
        return np.nan


<<<<<<< HEAD
def sortino_ratio(returns, returns_style='compound', period=DAILY):
=======
def sortino_ratio(returns, required_return=0):

>>>>>>> 889eba0a
    """
    Determines the Sortino ratio of a strategy.

    Parameters
    ----------
    returns : pd.Series or pd.DataFrame
        Daily returns of the strategy, noncumulative.
         - See full explanation in tears.create_full_tear_sheet.
    returns_style : str, optional
        See annual_returns' style
    period : str, optional
        - defines the periodicity of the 'returns' data for purposes of
        annualizing. Can be 'monthly', 'weekly', or 'daily'
        - defaults to 'daily'.

    required_return: float / series
        minimum acceptable return

    Returns
    -------
    depends on input type
    series ==> float
    DataFrame ==> np.array

        Annualized Sortino ratio.

    """
<<<<<<< HEAD
    numer = annual_return(returns, style=returns_style, period=period)
    denom = annual_volatility(returns[returns < 0.0], period=period)
=======
    mu = np.nanmean(returns - required_return, axis=0)
    sortino = mu / downside_risk(returns, required_return)
    if len(returns.shape) == 2:
        sortino = pd.Series(sortino, index=returns.columns)
    return sortino * APPROX_BDAYS_PER_YEAR
>>>>>>> 889eba0a


def downside_risk(returns, required_return=0):
    """
    Determines the downside deviation below a threshold

    Parameters
    ----------
    returns : pd.Series or pd.DataFrame
        Daily returns of the strategy, noncumulative.
         - See full explanation in tears.create_full_tear_sheet.

    required_return: float / series
        minimum acceptable return

    Returns
    -------
    depends on input type
    series ==> float
    DataFrame ==> np.array

        Annualized downside deviation

    """
    downside_diff = returns - required_return
    mask = downside_diff > 0
    downside_diff[mask] = 0.0
    squares = np.square(downside_diff)
    mean_squares = np.nanmean(squares, axis=0)
    dside_risk = np.sqrt(mean_squares) * np.sqrt(APPROX_BDAYS_PER_YEAR)
    if len(returns.shape) == 2:
        dside_risk = pd.Series(dside_risk, index=returns.columns)
    return dside_risk


def sharpe_ratio(returns, returns_style='compound', period=DAILY):
    """
    Determines the Sharpe ratio of a strategy.

    Parameters
    ----------
    returns : pd.Series
        Daily returns of the strategy, noncumulative.
         - See full explanation in tears.create_full_tear_sheet.
    returns_style : str, optional
        See annual_returns' style
    period : str, optional
        - defines the periodicity of the 'returns' data for purposes of
        annualizing. Can be 'monthly', 'weekly', or 'daily'
        - defaults to 'daily'.

    Returns
    -------
    float
        Sharpe ratio.

    Note
    -----
    See https://en.wikipedia.org/wiki/Sharpe_ratio for more details.
    """

    numer = annual_return(returns, style=returns_style, period=period)
    denom = annual_volatility(returns, period=period)

    if denom > 0.0:
        return numer / denom
    else:
        return np.nan


def stability_of_timeseries(returns):
    """Determines R-squared of a linear fit to the returns.

    Computes an ordinary least squares linear fit, and returns
    R-squared.

    Parameters
    ----------
    returns : pd.Series
        Daily returns of the strategy, noncumulative.
         - See full explanation in tears.create_full_tear_sheet.

    Returns
    -------
    float
        R-squared.

    """

    if returns.size < 2:
        return np.nan

    df_cum_rets = cum_returns(returns, starting_value=100)
    df_cum_rets_log = np.log10(df_cum_rets.values)
    len_returns = df_cum_rets.size

    X = list(range(0, len_returns))
    X = sm.add_constant(X)

    model = sm.OLS(df_cum_rets_log, X).fit()

    return model.rsquared


def out_of_sample_vs_in_sample_returns_kde(
        bt_ts, oos_ts, transform_style='scale', return_zero_if_exception=True):
    """Determines similarity between two returns timeseries.

    Typically a backtest frame (in-sample) and live frame
    (out-of-sample).

    Parameters
    ----------
    bt_ts : pd.Series
       In-sample (backtest) returns of the strategy, noncumulative.
        - See full explanation in tears.create_full_tear_sheet (returns).
    oos_ts : pd.Series
       Out-of-sample (live trading) returns of the strategy,
       noncumulative.
        - See full explanation in tears.create_full_tear_sheet (returns).
    transform_style : float, optional
        'raw', 'scale', 'Normalize_L1', 'Normalize_L2' (default
        'scale')
    return_zero_if_exception : bool, optional
        If there is an exception, return zero instead of NaN.

    Returns
    -------
    float
        Similarity between returns.

    """

    bt_ts_pct = bt_ts.dropna()
    oos_ts_pct = oos_ts.dropna()

    bt_ts_r = bt_ts_pct.reshape(len(bt_ts_pct), 1)
    oos_ts_r = oos_ts_pct.reshape(len(oos_ts_pct), 1)

    if transform_style == 'raw':
        bt_scaled = bt_ts_r
        oos_scaled = oos_ts_r
    if transform_style == 'scale':
        bt_scaled = preprocessing.scale(bt_ts_r, axis=0)
        oos_scaled = preprocessing.scale(oos_ts_r, axis=0)
    if transform_style == 'normalize_L2':
        bt_scaled = preprocessing.normalize(bt_ts_r, axis=1)
        oos_scaled = preprocessing.normalize(oos_ts_r, axis=1)
    if transform_style == 'normalize_L1':
        bt_scaled = preprocessing.normalize(bt_ts_r, axis=1, norm='l1')
        oos_scaled = preprocessing.normalize(oos_ts_r, axis=1, norm='l1')

    X_train = bt_scaled
    X_test = oos_scaled

    X_train = X_train.reshape(len(X_train))
    X_test = X_test.reshape(len(X_test))

    x_axis_dim = np.linspace(-4, 4, 100)
    kernal_method = 'scott'

    try:
        scipy_kde_train = stats.gaussian_kde(
            X_train,
            bw_method=kernal_method)(x_axis_dim)
        scipy_kde_test = stats.gaussian_kde(
            X_test,
            bw_method=kernal_method)(x_axis_dim)
    except:
        if return_zero_if_exception:
            return 0.0
        else:
            return np.nan

    kde_diff = sum(abs(scipy_kde_test - scipy_kde_train)) / \
        (sum(scipy_kde_train) + sum(scipy_kde_test))

    return kde_diff


def calc_multifactor(returns, factors):
    """Computes multiple ordinary least squares linear fits, and returns
    fit parameters.

    Parameters
    ----------
    returns : pd.Series
        Daily returns of the strategy, noncumulative.
         - See full explanation in tears.create_full_tear_sheet.
    factors : pd.Series
        Secondary sets to fit.

    Returns
    -------
    pd.DataFrame
        Fit parameters.

    """

    import statsmodels.api as sm
    factors = factors.loc[returns.index]
    factors = sm.add_constant(factors)
    factors = factors.dropna(axis=0)
    results = sm.OLS(returns[factors.index], factors).fit()

    return results.params


def rolling_beta(returns, factor_returns,
                 rolling_window=APPROX_BDAYS_PER_MONTH * 6):
    """Determines the rolling beta of a strategy.

    Parameters
    ----------
    returns : pd.Series
        Daily returns of the strategy, noncumulative.
         - See full explanation in tears.create_full_tear_sheet.
    factor_returns : pd.Series or pd.DataFrame
        Daily noncumulative returns of the benchmark.
         - This is in the same style as returns.
        If DataFrame is passed, computes rolling beta for each column.
    rolling_window : int, optional
        The size of the rolling window, in days, over which to compute
        beta (default 6 months).

    Returns
    -------
    pd.Series
        Rolling beta.

    Note
    -----
    See https://en.wikipedia.org/wiki/Beta_(finance) for more details.

    """
    if factor_returns.ndim > 1:
        # Apply column-wise
        return factor_returns.apply(partial(rolling_beta, returns),
                                    rolling_window=rolling_window)
    else:
        out = pd.Series(index=returns.index)
        for beg, end in zip(returns.index[0:-rolling_window],
                            returns.index[rolling_window:]):
            out.loc[end] = calc_alpha_beta(
                returns.loc[beg:end],
                factor_returns.loc[beg:end])[1]

        return out


def rolling_fama_french(returns, factor_returns=None,
                        rolling_window=APPROX_BDAYS_PER_MONTH * 6):
    """Computes rolling Fama-French single factor betas.

    Specifically, returns SMB, HML, and UMD.

    Parameters
    ----------
    returns : pd.Series
        Daily returns of the strategy, noncumulative.
         - See full explanation in tears.create_full_tear_sheet.
    factor_returns : pd.DataFrame, optional
        data set containing the Fama-French risk factors. See
        utils.load_portfolio_risk_factors.
    rolling_window : int, optional
        The days window over which to compute the beta.
        Default is 6 months.

    Returns
    -------
    pandas.DataFrame
        DataFrame containing rolling beta coefficients for SMB, HML
        and UMD
    """
    if factor_returns is None:
        factor_returns = utils.load_portfolio_risk_factors(
            start=returns.index[0], end=returns.index[-1])
        factor_returns = factor_returns.drop(['Mkt-RF', 'RF'],
                                             axis='columns')

    return rolling_beta(returns, factor_returns,
                        rolling_window=rolling_window)


def calc_alpha_beta(returns, factor_returns):
    """Calculates both alpha and beta.

    Parameters
    ----------
    returns : pd.Series
        Daily returns of the strategy, noncumulative.
         - See full explanation in tears.create_full_tear_sheet.
    factor_returns : pd.Series
         Daily noncumulative returns of the factor to which beta is
         computed. Usually a benchmark such as the market.
         - This is in the same style as returns.

    Returns
    -------
    float
        Alpha.
    float
        Beta.

"""

    ret_index = returns.index
    beta, alpha = sp.stats.linregress(factor_returns.loc[ret_index].values,
                                      returns.values)[:2]

    return alpha * APPROX_BDAYS_PER_YEAR, beta


def perf_stats(
        returns,
        returns_style='compound',
        return_as_dict=False,
        period=DAILY):
    """Calculates various performance metrics of a strategy, for use in
    plotting.show_perf_stats.

    Parameters
    ----------
    returns : pd.Series
        Daily returns of the strategy, noncumulative.
         - See full explanation in tears.create_full_tear_sheet.
    returns_style : str, optional
       See annual_returns' style
    return_as_dict : boolean, optional
       If True, returns the computed metrics in a dictionary.
    period : str, optional
        - defines the periodicity of the 'returns' data for purposes of
        annualizing. Can be 'monthly', 'weekly', or 'daily'
        - defaults to 'daily'.

    Returns
    -------
    dict / pd.DataFrame
        Performance metrics.

    """

    all_stats = OrderedDict()
    all_stats['annual_return'] = annual_return(
        returns,
        style=returns_style, period=period)
    all_stats['annual_volatility'] = annual_volatility(returns, period=period)
    all_stats['sharpe_ratio'] = sharpe_ratio(
        returns,
        returns_style=returns_style, period=period)
    all_stats['calmar_ratio'] = calmar_ratio(
        returns,
        returns_style=returns_style, period=period)
    all_stats['stability'] = stability_of_timeseries(returns)
    all_stats['max_drawdown'] = max_drawdown(returns)
    all_stats['omega_ratio'] = omega_ratio(returns)
    all_stats['sortino_ratio'] = sortino_ratio(returns)
    all_stats['skewness'] = stats.skew(returns)
    all_stats['kurtosis'] = stats.kurtosis(returns)

    if return_as_dict:
        return all_stats
    else:
        all_stats_df = pd.DataFrame(
            index=list(all_stats.keys()),
            data=list(all_stats.values()))
        all_stats_df.columns = ['perf_stats']
        return all_stats_df


def get_max_drawdown_underwater(underwater):
    """Determines peak, valley, and recovery dates given and 'underwater'
    DataFrame.

    An underwater DataFrame is a DataFrame that has precomputed
    rolling drawdown.

    Parameters
    ----------
    underwater : pd.Series
       Underwater returns (rolling drawdown) of a strategy.

    Returns
    -------
    peak : datetime
        The maximum drawdown's peak.
    valley : datetime
        The maximum drawdown's valley.
    recovery : datetime
        The maximum drawdown's recovery.

    """

    valley = np.argmax(underwater)  # end of the period
    # Find first 0
    peak = underwater[:valley][underwater[:valley] == 0].index[-1]
    # Find last 0
    try:
        recovery = underwater[valley:][underwater[valley:] == 0].index[0]
    except IndexError:
        recovery = np.nan  # drawdown not recovered
    return peak, valley, recovery


def get_max_drawdown(returns):
    """
    Finds maximum drawdown.

    Parameters
    ----------
    returns : pd.Series
        Daily returns of the strategy, noncumulative.
         - See full explanation in tears.create_full_tear_sheet.

    Returns
    -------
    peak : datetime
        The maximum drawdown's peak.
    valley : datetime
        The maximum drawdown's valley.
    recovery : datetime
        The maximum drawdown's recovery.

    Note
    -----
    See https://en.wikipedia.org/wiki/Drawdown_(economics) for more details.
    """

    returns = returns.copy()
    df_cum = cum_returns(returns, 1.0)
    running_max = np.maximum.accumulate(df_cum)
    underwater = (running_max - df_cum) / running_max
    return get_max_drawdown_underwater(underwater)


def get_top_drawdowns(returns, top=10):
    """
    Finds top drawdowns, sorted by drawdown amount.

    Parameters
    ----------
    returns : pd.Series
        Daily returns of the strategy, noncumulative.
         - See full explanation in tears.create_full_tear_sheet.
    top : int, optional
        The amount of top drawdowns to find (default 10).

    Returns
    -------
    drawdowns : list
        List of drawdown peaks, valleys, and recoveries. See get_max_drawdown.
    """

    returns = returns.copy()
    df_cum = cum_returns(returns, 1.0)
    running_max = np.maximum.accumulate(df_cum)
    underwater = running_max - df_cum

    drawdowns = []
    for t in range(top):
        peak, valley, recovery = get_max_drawdown_underwater(underwater)
        # Slice out draw-down period
        if not pd.isnull(recovery):
            underwater.drop(underwater[peak: recovery].index[1:-1],
                            inplace=True)
        else:
            # drawdown has not ended yet
            underwater = underwater.loc[:peak]

        drawdowns.append((peak, valley, recovery))
        if (len(returns) == 0) or (len(underwater) == 0):
            break

    return drawdowns


def gen_drawdown_table(returns, top=10):
    """
    Places top drawdowns in a table.

    Parameters
    ----------
    returns : pd.Series
        Daily returns of the strategy, noncumulative.
         - See full explanation in tears.create_full_tear_sheet.
    top : int, optional
        The amount of top drawdowns to find (default 10).

    Returns
    -------
    df_drawdowns : pd.DataFrame
        Information about top drawdowns.
    """

    df_cum = cum_returns(returns, 1.0)
    drawdown_periods = get_top_drawdowns(returns, top=top)
    df_drawdowns = pd.DataFrame(index=list(range(top)),
                                columns=['net drawdown in %',
                                         'peak date',
                                         'valley date',
                                         'recovery date',
                                         'duration'])

    for i, (peak, valley, recovery) in enumerate(drawdown_periods):
        if pd.isnull(recovery):
            df_drawdowns.loc[i, 'duration'] = np.nan
        else:
            df_drawdowns.loc[i, 'duration'] = len(pd.date_range(peak,
                                                                recovery,
                                                                freq='B'))
        df_drawdowns.loc[i, 'peak date'] = (peak.to_pydatetime()
                                            .strftime('%Y-%m-%d'))
        df_drawdowns.loc[i, 'valley date'] = (valley.to_pydatetime()
                                              .strftime('%Y-%m-%d'))
        if isinstance(recovery, float):
            df_drawdowns.loc[i, 'recovery date'] = recovery
        else:
            df_drawdowns.loc[i, 'recovery date'] = (recovery.to_pydatetime()
                                                    .strftime('%Y-%m-%d'))
        df_drawdowns.loc[i, 'net drawdown in %'] = (
            (df_cum.loc[peak] - df_cum.loc[valley]) / df_cum.loc[peak]) * 100

    df_drawdowns['peak date'] = pd.to_datetime(
        df_drawdowns['peak date'],
        unit='D')
    df_drawdowns['valley date'] = pd.to_datetime(
        df_drawdowns['valley date'],
        unit='D')
    df_drawdowns['recovery date'] = pd.to_datetime(
        df_drawdowns['recovery date'],
        unit='D')

    return df_drawdowns


def rolling_sharpe(returns, rolling_sharpe_window):
    """
    Determines the rolling Sharpe ratio of a strategy.

    Parameters
    ----------
    returns : pd.Series
        Daily returns of the strategy, noncumulative.
         - See full explanation in tears.create_full_tear_sheet.
    rolling_sharpe_window : int
        Length of rolling window, in days, over which to compute.

    Returns
    -------
    pd.Series
        Rolling Sharpe ratio.

    Note
    -----
    See https://en.wikipedia.org/wiki/Sharpe_ratio for more details.
    """

    return pd.rolling_mean(returns, rolling_sharpe_window) \
        / pd.rolling_std(returns, rolling_sharpe_window) \
        * np.sqrt(APPROX_BDAYS_PER_YEAR)


def cone_rolling(
        input_rets,
        num_stdev=1.0,
        warm_up_days_pct=0.5,
        std_scale_factor=APPROX_BDAYS_PER_YEAR,
        update_std_oos_rolling=False,
        cone_fit_end_date=None,
        extend_fit_trend=True,
        create_future_cone=True):
    """Computes a rolling cone to place in the cumulative returns
    plot. See plotting.plot_rolling_returns.
    """

    # if specifying 'cone_fit_end_date' please use a pandas compatible format,
    # e.g. '2015-8-4', 'YYYY-MM-DD'

    warm_up_days = int(warm_up_days_pct * input_rets.size)

    # create initial linear fit from beginning of timeseries thru warm_up_days
    # or the specified 'cone_fit_end_date'
    if cone_fit_end_date is None:
        returns = input_rets[:warm_up_days]
    else:
        returns = input_rets[input_rets.index < cone_fit_end_date]

    perf_ts = cum_returns(returns, 1)

    X = list(range(0, perf_ts.size))
    X = sm.add_constant(X)
    sm.OLS(perf_ts, list(range(0, len(perf_ts))))
    line_ols = sm.OLS(perf_ts.values, X).fit()
    fit_line_ols_coef = line_ols.params[1]
    fit_line_ols_inter = line_ols.params[0]

    x_points = list(range(0, perf_ts.size))
    x_points = np.array(x_points) * fit_line_ols_coef + fit_line_ols_inter

    perf_ts_r = pd.DataFrame(perf_ts)
    perf_ts_r.columns = ['perf']

    warm_up_std_pct = np.std(perf_ts.pct_change().dropna())
    std_pct = warm_up_std_pct * np.sqrt(std_scale_factor)

    perf_ts_r['line'] = x_points
    perf_ts_r['sd_up'] = perf_ts_r['line'] * (1 + num_stdev * std_pct)
    perf_ts_r['sd_down'] = perf_ts_r['line'] * (1 - num_stdev * std_pct)

    std_pct = warm_up_std_pct * np.sqrt(std_scale_factor)

    last_backtest_day_index = returns.index[-1]
    cone_end_rets = input_rets[input_rets.index > last_backtest_day_index]
    new_cone_day_scale_factor = int(1)
    oos_intercept_shift = perf_ts_r.perf[-1] - perf_ts_r.line[-1]

    # make the cone for the out-of-sample/live papertrading period
    for i in cone_end_rets.index:
        returns = input_rets[:i]
        perf_ts = cum_returns(returns, 1)

        if extend_fit_trend:
            line_ols_coef = fit_line_ols_coef
            line_ols_inter = fit_line_ols_inter
        else:
            X = list(range(0, perf_ts.size))
            X = sm.add_constant(X)
            sm.OLS(perf_ts, list(range(0, len(perf_ts))))
            line_ols = sm.OLS(perf_ts.values, X).fit()
            line_ols_coef = line_ols.params[1]
            line_ols_inter = line_ols.params[0]

        x_points = list(range(0, perf_ts.size))
        x_points = np.array(x_points) * line_ols_coef + \
            line_ols_inter + oos_intercept_shift

        temp_line = x_points
        if update_std_oos_rolling:
            std_pct = np.sqrt(new_cone_day_scale_factor) * \
                np.std(perf_ts.pct_change().dropna())
        else:
            std_pct = np.sqrt(new_cone_day_scale_factor) * warm_up_std_pct

        temp_sd_up = temp_line * (1 + num_stdev * std_pct)
        temp_sd_down = temp_line * (1 - num_stdev * std_pct)

        new_daily_cone = pd.DataFrame(index=[i],
                                      data={'perf': perf_ts[i],
                                            'line': temp_line[-1],
                                            'sd_up': temp_sd_up[-1],
                                            'sd_down': temp_sd_down[-1]})

        perf_ts_r = perf_ts_r.append(new_daily_cone)
        new_cone_day_scale_factor += 1

    if create_future_cone:
        extend_ahead_days = APPROX_BDAYS_PER_YEAR
        future_cone_dates = pd.date_range(
            cone_end_rets.index[-1], periods=extend_ahead_days, freq='B')

        future_cone_intercept_shift = perf_ts_r.perf[-1] - perf_ts_r.line[-1]

        future_days_scale_factor = np.linspace(
            1,
            extend_ahead_days,
            extend_ahead_days)
        std_pct = np.sqrt(future_days_scale_factor) * warm_up_std_pct

        x_points = list(range(perf_ts.size, perf_ts.size + extend_ahead_days))
        x_points = np.array(x_points) * line_ols_coef + line_ols_inter + \
            oos_intercept_shift + future_cone_intercept_shift
        temp_line = x_points
        temp_sd_up = temp_line * (1 + num_stdev * std_pct)
        temp_sd_down = temp_line * (1 - num_stdev * std_pct)

        future_cone = pd.DataFrame(index=list(map(np.datetime64,
                                                  future_cone_dates)),
                                   data={'perf': temp_line,
                                         'line': temp_line,
                                         'sd_up': temp_sd_up,
                                         'sd_down': temp_sd_down})

        perf_ts_r = perf_ts_r.append(future_cone)

    return perf_ts_r


def extract_interesting_date_ranges(returns):
    """Extracts returns based on interesting events. See
    gen_date_range_interesting.

    Parameters
    ----------
    returns : pd.Series
        Daily returns of the strategy, noncumulative.
         - See full explanation in tears.create_full_tear_sheet.

    Returns
    -------
    ranges : OrderedDict
        Date ranges, with returns, of all valid events.

    """
    returns_dupe = returns.copy()
    returns_dupe.index = returns_dupe.index.map(pd.Timestamp)
    ranges = OrderedDict()
    for name, (start, end) in PERIODS.items():
        try:
            period = returns_dupe.loc[start:end]
            if len(period) == 0:
                continue
            ranges[name] = period
        except:
            continue

    return ranges


def portfolio_returns(holdings_returns, exclude_non_overlapping=True):
    """Generates an equal-weight portfolio.

    Parameters
    ----------
    holdings_returns : list
       List containing each individual holding's daily returns of the
       strategy, noncumulative.

    exclude_non_overlapping : boolean, optional
       If True, timeseries returned will include values only for dates
       available across all holdings_returns timeseries If False, 0%
       returns will be assumed for a holding until it has valid data

    Returns
    -------
    pd.Series
        Equal-weight returns timeseries.
    """
    port = holdings_returns[0]
    for i in range(1, len(holdings_returns)):
        port = port + holdings_returns[i]

    if exclude_non_overlapping:
        port = port.dropna()
    else:
        port = port.fillna(0)

    return port / len(holdings_returns)


def portfolio_returns_metric_weighted(holdings_returns,
                                      exclude_non_overlapping=True,
                                      weight_function=None,
                                      weight_function_window=None,
                                      inverse_weight=False,
                                      portfolio_rebalance_rule='q',
                                      weight_func_transform=None):
    """
    Generates an equal-weight portfolio, or portfolio weighted by
    weight_function

    Parameters
    ----------
    holdings_returns : list
       List containing each individual holding's daily returns of the
       strategy, noncumulative.

    exclude_non_overlapping : boolean, optional
       (Only applicable if equal-weight portfolio, e.g. weight_function=None)
       If True, timeseries returned will include values only for dates
       available across all holdings_returns timeseries If False, 0%
       returns will be assumed for a holding until it has valid data

    weight_function : function, optional
       Function to be applied to holdings_returns timeseries

    weight_function_window : int, optional
       Rolling window over which weight_function will use as its input values

    inverse_weight : boolean, optional
       If True, high values returned from weight_function will result in lower
       weight for that holding

    portfolio_rebalance_rule : string, optional
       A pandas.resample valid rule. Specifies how frequently to compute
       the weighting criteria

    weight_func_transform : function, optional
       Function applied to value returned from weight_function

    Returns
    -------
    (pd.Series, pd.DataFrame)
        pd.Series : Portfolio returns timeseries.
        pd.DataFrame : All the raw data used in the portfolio returns
           calculations
    """

    if weight_function is None:
        if exclude_non_overlapping:
            holdings_df = pd.DataFrame(holdings_returns).T.dropna()
        else:
            holdings_df = pd.DataFrame(holdings_returns).T.fillna(0)

        holdings_df['port_ret'] = holdings_df.sum(axis=1)/len(holdings_returns)
    else:
        holdings_df_na = pd.DataFrame(holdings_returns).T
        holdings_cols = holdings_df_na.columns
        holdings_df = holdings_df_na.dropna()
        holdings_func = pd.rolling_apply(holdings_df,
                                         window=weight_function_window,
                                         func=weight_function).dropna()
        holdings_func_rebal = holdings_func.resample(
            rule=portfolio_rebalance_rule,
            how='last')
        holdings_df = holdings_df.join(
            holdings_func_rebal, rsuffix='_f').fillna(method='ffill').dropna()
        if weight_func_transform is None:
            holdings_func_rebal_t = holdings_func_rebal
            holdings_df = holdings_df.join(
                holdings_func_rebal_t,
                rsuffix='_t').fillna(method='ffill').dropna()
        else:
            holdings_func_rebal_t = holdings_func_rebal.applymap(
                weight_func_transform)
            holdings_df = holdings_df.join(
                holdings_func_rebal_t,
                rsuffix='_t').fillna(method='ffill').dropna()
        transform_columns = list(map(lambda x: x+"_t", holdings_cols))
        if inverse_weight:
            inv_func = 1.0 / holdings_df[transform_columns]
            holdings_df_weights = inv_func / inv_func.sum(axis=1)
        else:
            holdings_df_weights = holdings_df[transform_columns] / \
                holdings_df[transform_columns].sum(axis=1)
        holdings_df_weights.columns = holdings_cols
        holdings_df = holdings_df.join(holdings_df_weights, rsuffix='_w')
        holdings_df_weighted_rets = np.multiply(
            holdings_df[holdings_cols], holdings_df_weights)
        holdings_df_weighted_rets['port_ret'] = holdings_df_weighted_rets.sum(
            axis=1)
        holdings_df = holdings_df.join(holdings_df_weighted_rets,
                                       rsuffix='_wret')

    return holdings_df['port_ret'], holdings_df


def bucket_std(value, bins=[0.12, 0.15, 0.18, 0.21], max_default=0.24):
    """
    Simple quantizing function. For use in binning stdevs into a "buckets"

    Parameters
    ----------
    value : float
       Value corresponding to the the stdev to be bucketed

    bins : list, optional
       Floats used to describe the buckets which the value can be placed

    max_default : float, optional
       If value is greater than all the bins, max_default will be returned

    Returns
    -------
    float
        bin which the value falls into
    """

    annual_vol = value * np.sqrt(252)

    for i in bins:
        if annual_vol <= i:
            return i

    return max_default


def min_max_vol_bounds(value, lower_bound=0.12, upper_bound=0.24):
    """
    Restrict volatility weighting of the lowest volatility asset versus the
    highest volatility asset to a certain limit.
    E.g. Never allocate more than 2x to the lowest volatility asset.
    round up all the asset volatilities that fall below a certain bound
    to a specified "lower bound" and round down all of the asset
    volatilites that fall above a certain bound to a specified "upper bound"

    Parameters
    ----------
    value : float
       Value corresponding to a daily volatility

    lower_bound : float, optional
       Lower bound for the volatility

    upper_bound : float, optional
       Upper bound for the volatility

    Returns
    -------
    float
        The value input, annualized, or the lower_bound or upper_bound
    """

    annual_vol = value * np.sqrt(252)

    if annual_vol < lower_bound:
        return lower_bound

    if annual_vol > upper_bound:
        return upper_bound

    return annual_vol<|MERGE_RESOLUTION|>--- conflicted
+++ resolved
@@ -359,12 +359,8 @@
         return np.nan
 
 
-<<<<<<< HEAD
-def sortino_ratio(returns, returns_style='compound', period=DAILY):
-=======
-def sortino_ratio(returns, required_return=0):
-
->>>>>>> 889eba0a
+def sortino_ratio(returns, required_return=0, period=DAILY):
+
     """
     Determines the Sortino ratio of a strategy.
 
@@ -375,14 +371,13 @@
          - See full explanation in tears.create_full_tear_sheet.
     returns_style : str, optional
         See annual_returns' style
+    required_return: float / series
+        minimum acceptable return
     period : str, optional
         - defines the periodicity of the 'returns' data for purposes of
         annualizing. Can be 'monthly', 'weekly', or 'daily'
         - defaults to 'daily'.
 
-    required_return: float / series
-        minimum acceptable return
-
     Returns
     -------
     depends on input type
@@ -392,19 +387,24 @@
         Annualized Sortino ratio.
 
     """
-<<<<<<< HEAD
-    numer = annual_return(returns, style=returns_style, period=period)
-    denom = annual_volatility(returns[returns < 0.0], period=period)
-=======
+    try:
+        ann_factor = ANNUALIZATION_FACTORS[period]
+    except KeyError:
+        raise ValueError(
+            "period cannot be: '{}'."
+            " Must be '{}', '{}', or '{}'".format(
+                period, DAILY, WEEKLY, MONTHLY
+            )
+        )
+
     mu = np.nanmean(returns - required_return, axis=0)
     sortino = mu / downside_risk(returns, required_return)
     if len(returns.shape) == 2:
         sortino = pd.Series(sortino, index=returns.columns)
-    return sortino * APPROX_BDAYS_PER_YEAR
->>>>>>> 889eba0a
-
-
-def downside_risk(returns, required_return=0):
+    return sortino * ann_factor
+
+
+def downside_risk(returns, required_return=0, period = DAILY):
     """
     Determines the downside deviation below a threshold
 
@@ -416,6 +416,10 @@
 
     required_return: float / series
         minimum acceptable return
+    period : str, optional
+        - defines the periodicity of the 'returns' data for purposes of
+        annualizing. Can be 'monthly', 'weekly', or 'daily'
+        - defaults to 'daily'.
 
     Returns
     -------
@@ -426,12 +430,22 @@
         Annualized downside deviation
 
     """
+    try:
+        ann_factor = ANNUALIZATION_FACTORS[period]
+    except KeyError:
+        raise ValueError(
+            "period cannot be: '{}'."
+            " Must be '{}', '{}', or '{}'".format(
+                period, DAILY, WEEKLY, MONTHLY
+            )
+        )
+
     downside_diff = returns - required_return
     mask = downside_diff > 0
     downside_diff[mask] = 0.0
     squares = np.square(downside_diff)
     mean_squares = np.nanmean(squares, axis=0)
-    dside_risk = np.sqrt(mean_squares) * np.sqrt(APPROX_BDAYS_PER_YEAR)
+    dside_risk = np.sqrt(mean_squares) * np.sqrt(ann_factor)
     if len(returns.shape) == 2:
         dside_risk = pd.Series(dside_risk, index=returns.columns)
     return dside_risk

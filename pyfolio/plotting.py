#
# Copyright 2017 Quantopian, Inc.
#
# Licensed under the Apache License, Version 2.0 (the "License");
# you may not use this file except in compliance with the License.
# You may obtain a copy of the License at
#
#     http://www.apache.org/licenses/LICENSE-2.0
#
# Unless required by applicable law or agreed to in writing, software
# distributed under the License is distributed on an "AS IS" BASIS,
# WITHOUT WARRANTIES OR CONDITIONS OF ANY KIND, either express or implied.
# See the License for the specific language governing permissions and
# limitations under the License.
from __future__ import division

import datetime
from collections import OrderedDict
from functools import wraps

import empyrical as ep
import matplotlib
import matplotlib.patches as patches
import matplotlib.pyplot as plt
import numpy as np
import pandas as pd
import pytz
import scipy as sp
from matplotlib import figure
from matplotlib.backends.backend_agg import FigureCanvasAgg
from matplotlib.ticker import FuncFormatter

from . import _seaborn as sns
from . import capacity
from . import pos
from . import timeseries
from . import txn
from . import utils
from .utils import (APPROX_BDAYS_PER_MONTH,
                    MM_DISPLAY_UNIT)


def customize(func):
    """
    Decorator to set plotting context and axes style during function call.
    """
    @wraps(func)
    def call_w_context(*args, **kwargs):
        set_context = kwargs.pop('set_context', True)
        if set_context:
            with plotting_context(), axes_style():
                return func(*args, **kwargs)
        else:
            return func(*args, **kwargs)
    return call_w_context


def plotting_context(context='notebook', font_scale=1.5, rc=None):
    """
    Create pyfolio default plotting style context.

    Under the hood, calls and returns seaborn.plotting_context() with
    some custom settings. Usually you would use in a with-context.

    Parameters
    ----------
    context : str, optional
        Name of seaborn context.
    font_scale : float, optional
        Scale font by factor font_scale.
    rc : dict, optional
        Config flags.
        By default, {'lines.linewidth': 1.5}
        is being used and will be added to any
        rc passed in, unless explicitly overriden.

    Returns
    -------
    seaborn plotting context

    Example
    -------
    >>> with pyfolio.plotting.plotting_context(font_scale=2):
    >>>    pyfolio.create_full_tear_sheet(..., set_context=False)

    See also
    --------
    For more information, see seaborn.plotting_context().

    """
    if rc is None:
        rc = {}

    rc_default = {'lines.linewidth': 1.5}

    # Add defaults if they do not exist
    for name, val in rc_default.items():
        rc.setdefault(name, val)

    return sns.plotting_context(context=context, font_scale=font_scale, rc=rc)


def axes_style(style='darkgrid', rc=None):
    """
    Create pyfolio default axes style context.

    Under the hood, calls and returns seaborn.axes_style() with
    some custom settings. Usually you would use in a with-context.

    Parameters
    ----------
    style : str, optional
        Name of seaborn style.
    rc : dict, optional
        Config flags.

    Returns
    -------
    seaborn plotting context

    Example
    -------
    >>> with pyfolio.plotting.axes_style(style='whitegrid'):
    >>>    pyfolio.create_full_tear_sheet(..., set_context=False)

    See also
    --------
    For more information, see seaborn.plotting_context().

    """
    if rc is None:
        rc = {}

    rc_default = {}

    # Add defaults if they do not exist
    for name, val in rc_default.items():
        rc.setdefault(name, val)

    return sns.axes_style(style=style, rc=rc)


def plot_rolling_fama_french(returns,
                             factor_returns=None,
                             rolling_window=APPROX_BDAYS_PER_MONTH * 6,
                             legend_loc='best',
                             ax=None, **kwargs):
    """
    Plots rolling Fama-French single factor betas.

    Specifically, plots SMB, HML, and UMD vs. date with a legend.

    Parameters
    ----------
    returns : pd.Series
        Daily returns of the strategy, noncumulative.
         - See full explanation in tears.create_full_tear_sheet.
    factor_returns : pd.DataFrame, optional
        data set containing the Fama-French risk factors. See
        utils.load_portfolio_risk_factors.
    rolling_window : int, optional
        The days window over which to compute the beta.
    legend_loc : matplotlib.loc, optional
        The location of the legend on the plot.
    ax : matplotlib.Axes, optional
        Axes upon which to plot.
    **kwargs, optional
        Passed to plotting function.

    Returns
    -------
    ax : matplotlib.Axes
        The axes that were plotted on.
    """

    if ax is None:
        ax = plt.gca()

    ax.set_title(
        "Rolling Fama-French single factor betas (%.0f-month)" % (
            rolling_window / APPROX_BDAYS_PER_MONTH
        )
    )

    ax.set_ylabel('Beta')

    rolling_beta = timeseries.rolling_fama_french(
        returns,
        factor_returns=factor_returns,
        rolling_window=rolling_window)

    rolling_beta.plot(alpha=0.7, ax=ax, **kwargs)

    ax.axhline(0.0, color='black')
    ax.legend(['Small cap (SMB)',
               'High growth (HML)',
               'Momentum (UMD)'],
              loc=legend_loc, frameon=True, framealpha=0.5)

    y_axis_formatter = FuncFormatter(utils.two_dec_places)
    ax.yaxis.set_major_formatter(FuncFormatter(y_axis_formatter))
    ax.axhline(0.0, color='black')
    ax.set_xlabel('')
    ax.set_ylim((-1.0, 1.0))
    return ax


def plot_monthly_returns_heatmap(returns, ax=None, **kwargs):
    """
    Plots a heatmap of returns by month.

    Parameters
    ----------
    returns : pd.Series
        Daily returns of the strategy, noncumulative.
         - See full explanation in tears.create_full_tear_sheet.
    ax : matplotlib.Axes, optional
        Axes upon which to plot.
    **kwargs, optional
        Passed to seaborn plotting function.

    Returns
    -------
    ax : matplotlib.Axes
        The axes that were plotted on.
    """

    if ax is None:
        ax = plt.gca()

    monthly_ret_table = ep.aggregate_returns(returns, 'monthly')
    monthly_ret_table = monthly_ret_table.unstack().round(3)

    sns.heatmap(
        monthly_ret_table.fillna(0) *
        100.0,
        annot=True,
        annot_kws={"size": 9},
        alpha=1.0,
        center=0.0,
        cbar=False,
        cmap=matplotlib.cm.RdYlGn,
        ax=ax, **kwargs)
    ax.set_ylabel('Year')
    ax.set_xlabel('Month')
    ax.set_title("Monthly returns (%)")
    return ax


def plot_annual_returns(returns, ax=None, **kwargs):
    """
    Plots a bar graph of returns by year.

    Parameters
    ----------
    returns : pd.Series
        Daily returns of the strategy, noncumulative.
         - See full explanation in tears.create_full_tear_sheet.
    ax : matplotlib.Axes, optional
        Axes upon which to plot.
    **kwargs, optional
        Passed to plotting function.

    Returns
    -------
    ax : matplotlib.Axes
        The axes that were plotted on.
    """

    if ax is None:
        ax = plt.gca()

    x_axis_formatter = FuncFormatter(utils.percentage)
    ax.xaxis.set_major_formatter(FuncFormatter(x_axis_formatter))
    ax.tick_params(axis='x', which='major')

    ann_ret_df = pd.DataFrame(
        ep.aggregate_returns(
            returns,
            'yearly'))

    ax.axvline(
        100 *
        ann_ret_df.values.mean(),
        color='steelblue',
        linestyle='--',
        lw=4,
        alpha=0.7)
    (100 * ann_ret_df.sort_index(ascending=False)
     ).plot(ax=ax, kind='barh', alpha=0.70, **kwargs)
    ax.axvline(0.0, color='black', linestyle='-', lw=3)

    ax.set_ylabel('Year')
    ax.set_xlabel('Returns')
    ax.set_title("Annual returns")
    ax.legend(['Mean'], frameon=True, framealpha=0.5)
    return ax


def plot_monthly_returns_dist(returns, ax=None, **kwargs):
    """
    Plots a distribution of monthly returns.

    Parameters
    ----------
    returns : pd.Series
        Daily returns of the strategy, noncumulative.
         - See full explanation in tears.create_full_tear_sheet.
    ax : matplotlib.Axes, optional
        Axes upon which to plot.
    **kwargs, optional
        Passed to plotting function.

    Returns
    -------
    ax : matplotlib.Axes
        The axes that were plotted on.
    """

    if ax is None:
        ax = plt.gca()

    x_axis_formatter = FuncFormatter(utils.percentage)
    ax.xaxis.set_major_formatter(FuncFormatter(x_axis_formatter))
    ax.tick_params(axis='x', which='major')

    monthly_ret_table = ep.aggregate_returns(returns, 'monthly')

    ax.hist(
        100 * monthly_ret_table,
        color='orangered',
        alpha=0.80,
        bins=20,
        **kwargs)

    ax.axvline(
        100 * monthly_ret_table.mean(),
        color='gold',
        linestyle='--',
        lw=4,
        alpha=1.0)

    ax.axvline(0.0, color='black', linestyle='-', lw=3, alpha=0.75)
    ax.legend(['Mean'], frameon=True, framealpha=0.5)
    ax.set_ylabel('Number of months')
    ax.set_xlabel('Returns')
    ax.set_title("Distribution of monthly returns")
    return ax


def plot_holdings(returns, positions, legend_loc='best', ax=None, **kwargs):
    """
    Plots total amount of stocks with an active position, either short
    or long. Displays daily total, daily average per month, and
    all-time daily average.

    Parameters
    ----------
    returns : pd.Series
        Daily returns of the strategy, noncumulative.
         - See full explanation in tears.create_full_tear_sheet.
    positions : pd.DataFrame, optional
        Daily net position values.
         - See full explanation in tears.create_full_tear_sheet.
    legend_loc : matplotlib.loc, optional
        The location of the legend on the plot.
    ax : matplotlib.Axes, optional
        Axes upon which to plot.
    **kwargs, optional
        Passed to plotting function.

    Returns
    -------
    ax : matplotlib.Axes
        The axes that were plotted on.
    """

    if ax is None:
        ax = plt.gca()

    positions = positions.copy().drop('cash', axis='columns')
    df_holdings = positions.replace(0, np.nan).count(axis=1)
    df_holdings_by_month = df_holdings.resample('1M').mean()
    df_holdings.plot(color='steelblue', alpha=0.6, lw=0.5, ax=ax, **kwargs)
    df_holdings_by_month.plot(
        color='orangered',
        lw=2,
        ax=ax,
        **kwargs)
    ax.axhline(
        df_holdings.values.mean(),
        color='steelblue',
        ls='--',
        lw=3)

    ax.set_xlim((returns.index[0], returns.index[-1]))

    leg = ax.legend(['Daily holdings',
                     'Average daily holdings, by month',
                     'Average daily holdings, overall'],
                    loc=legend_loc, frameon=True,
                    framealpha=0.5)
    leg.get_frame().set_edgecolor('black')

    ax.set_title('Total holdings')
    ax.set_ylabel('Holdings')
    ax.set_xlabel('')
    return ax


def plot_long_short_holdings(returns, positions,
                             legend_loc='upper left', ax=None, **kwargs):
    """
    Plots total amount of stocks with an active position, breaking out
    short and long into transparent filled regions.

    Parameters
    ----------
    returns : pd.Series
        Daily returns of the strategy, noncumulative.
         - See full explanation in tears.create_full_tear_sheet.
    positions : pd.DataFrame, optional
        Daily net position values.
         - See full explanation in tears.create_full_tear_sheet.
    legend_loc : matplotlib.loc, optional
        The location of the legend on the plot.
    ax : matplotlib.Axes, optional
        Axes upon which to plot.
    **kwargs, optional
        Passed to plotting function.

    Returns
    -------
    ax : matplotlib.Axes
        The axes that were plotted on.

    """

    if ax is None:
        ax = plt.gca()

    positions = positions.drop('cash', axis='columns')
    positions = positions.replace(0, np.nan)
    df_longs = positions[positions > 0].count(axis=1)
    df_shorts = positions[positions < 0].count(axis=1)
    lf = ax.fill_between(df_longs.index, 0, df_longs.values,
                         color='g', alpha=0.5, lw=2.0)
    sf = ax.fill_between(df_shorts.index, 0, df_shorts.values,
                         color='r', alpha=0.5, lw=2.0)

    bf = patches.Rectangle([0, 0], 1, 1, color='darkgoldenrod')
    leg = ax.legend([lf, sf, bf],
                    ['Long (max: %s, min: %s)' % (df_longs.max(),
                                                  df_longs.min()),
                     'Short (max: %s, min: %s)' % (df_shorts.max(),
                                                   df_shorts.min()),
                     'Overlap'], loc=legend_loc, frameon=True,
                    framealpha=0.5)
    leg.get_frame().set_edgecolor('black')

    ax.set_xlim((returns.index[0], returns.index[-1]))
    ax.set_title('Long and short holdings')
    ax.set_ylabel('Holdings')
    ax.set_xlabel('')
    return ax


def plot_drawdown_periods(returns, top=10, ax=None, **kwargs):
    """
    Plots cumulative returns highlighting top drawdown periods.

    Parameters
    ----------
    returns : pd.Series
        Daily returns of the strategy, noncumulative.
         - See full explanation in tears.create_full_tear_sheet.
    top : int, optional
        Amount of top drawdowns periods to plot (default 10).
    ax : matplotlib.Axes, optional
        Axes upon which to plot.
    **kwargs, optional
        Passed to plotting function.

    Returns
    -------
    ax : matplotlib.Axes
        The axes that were plotted on.
    """

    if ax is None:
        ax = plt.gca()

    y_axis_formatter = FuncFormatter(utils.two_dec_places)
    ax.yaxis.set_major_formatter(FuncFormatter(y_axis_formatter))

    df_cum_rets = ep.cum_returns(returns, starting_value=1.0)
    df_drawdowns = timeseries.gen_drawdown_table(returns, top=top)

    df_cum_rets.plot(ax=ax, **kwargs)

    lim = ax.get_ylim()
    colors = sns.cubehelix_palette(len(df_drawdowns))[::-1]
    for i, (peak, recovery) in df_drawdowns[
            ['Peak date', 'Recovery date']].iterrows():
        if pd.isnull(recovery):
            recovery = returns.index[-1]
        ax.fill_between((peak, recovery),
                        lim[0],
                        lim[1],
                        alpha=.4,
                        color=colors[i])
    ax.set_ylim(lim)
    ax.set_title('Top %i drawdown periods' % top)
    ax.set_ylabel('Cumulative returns')
    ax.legend(['Portfolio'], loc='upper left',
              frameon=True, framealpha=0.5)
    ax.set_xlabel('')
    return ax


def plot_drawdown_underwater(returns, ax=None, **kwargs):
    """
    Plots how far underwaterr returns are over time, or plots current
    drawdown vs. date.

    Parameters
    ----------
    returns : pd.Series
        Daily returns of the strategy, noncumulative.
         - See full explanation in tears.create_full_tear_sheet.
    ax : matplotlib.Axes, optional
        Axes upon which to plot.
    **kwargs, optional
        Passed to plotting function.

    Returns
    -------
    ax : matplotlib.Axes
        The axes that were plotted on.
    """

    if ax is None:
        ax = plt.gca()

    y_axis_formatter = FuncFormatter(utils.percentage)
    ax.yaxis.set_major_formatter(FuncFormatter(y_axis_formatter))

    df_cum_rets = ep.cum_returns(returns, starting_value=1.0)
    running_max = np.maximum.accumulate(df_cum_rets)
    underwater = -100 * ((running_max - df_cum_rets) / running_max)
    (underwater).plot(ax=ax, kind='area', color='coral', alpha=0.7, **kwargs)
    ax.set_ylabel('Drawdown')
    ax.set_title('Underwater plot')
    ax.set_xlabel('')
    return ax


def plot_perf_stats(returns, factor_returns, ax=None):
    """
    Create box plot of some performance metrics of the strategy.
    The width of the box whiskers is determined by a bootstrap.

    Parameters
    ----------
    returns : pd.Series
        Daily returns of the strategy, noncumulative.
         - See full explanation in tears.create_full_tear_sheet.
    factor_returns : pd.DataFrame, optional
        data set containing the Fama-French risk factors. See
        utils.load_portfolio_risk_factors.
    ax : matplotlib.Axes, optional
        Axes upon which to plot.

    Returns
    -------
    ax : matplotlib.Axes
        The axes that were plotted on.
    """

    if ax is None:
        ax = plt.gca()

    bootstrap_values = timeseries.perf_stats_bootstrap(returns,
                                                       factor_returns,
                                                       return_stats=False)
    bootstrap_values = bootstrap_values.drop('Kurtosis', axis='columns')

    sns.boxplot(data=bootstrap_values, orient='h', ax=ax)

    return ax


STAT_FUNCS_PCT = [
    'Annual return',
    'Cumulative returns',
    'Annual volatility',
    'Max drawdown',
    'Daily value at risk',
    'Daily turnover'
]


def show_perf_stats(returns, factor_returns, positions=None,
                    transactions=None, live_start_date=None,
                    bootstrap=False):
    """
    Prints some performance metrics of the strategy.

    - Shows amount of time the strategy has been run in backtest and
      out-of-sample (in live trading).

    - Shows Omega ratio, max drawdown, Calmar ratio, annual return,
      stability, Sharpe ratio, annual volatility, alpha, and beta.

    Parameters
    ----------
    returns : pd.Series
        Daily returns of the strategy, noncumulative.
         - See full explanation in tears.create_full_tear_sheet.
    factor_returns : pd.Series
        Daily noncumulative returns of the benchmark.
         - This is in the same style as returns.
    positions : pd.DataFrame
        Daily net position values.
         - See full explanation in create_full_tear_sheet.
    live_start_date : datetime, optional
        The point in time when the strategy began live trading, after
        its backtest period.
    bootstrap : boolean (optional)
        Whether to perform bootstrap analysis for the performance
        metrics.
         - For more information, see timeseries.perf_stats_bootstrap
    """

    if bootstrap:
        perf_func = timeseries.perf_stats_bootstrap
    else:
        perf_func = timeseries.perf_stats

    perf_stats_all = perf_func(
        returns,
        factor_returns=factor_returns,
        positions=positions,
        transactions=transactions)

    if live_start_date is not None:
        live_start_date = ep.utils.get_utc_timestamp(live_start_date)
        returns_is = returns[returns.index < live_start_date]
        returns_oos = returns[returns.index >= live_start_date]

        positions_is = None
        positions_oos = None
        transactions_is = None
        transactions_oos = None

        if positions is not None:
            positions_is = positions[positions.index < live_start_date]
            positions_oos = positions[positions.index >= live_start_date]
            if transactions is not None:
                transactions_is = transactions[(transactions.index <
                                                live_start_date)]
                transactions_oos = transactions[(transactions.index >
                                                 live_start_date)]

        perf_stats_is = perf_func(
            returns_is,
            factor_returns=factor_returns,
            positions=positions_is,
            transactions=transactions_is)

        perf_stats_oos = perf_func(
            returns_oos,
            factor_returns=factor_returns,
            positions=positions_oos,
            transactions=transactions_oos)

        print('In-sample months: ' +
              str(int(len(returns_is) / APPROX_BDAYS_PER_MONTH)))
        print('Out-of-sample months: ' +
              str(int(len(returns_oos) / APPROX_BDAYS_PER_MONTH)))

        perf_stats = pd.concat(OrderedDict([
            ('In-sample', perf_stats_is),
            ('Out-of-sample', perf_stats_oos),
            ('All', perf_stats_all),
        ]), axis=1)
    else:
        print('Backtest months: ' +
              str(int(len(returns) / APPROX_BDAYS_PER_MONTH)))
        perf_stats = pd.DataFrame(perf_stats_all, columns=['Backtest'])

    for column in perf_stats.columns:
        for stat, value in perf_stats[column].iteritems():
            if stat in STAT_FUNCS_PCT:
                perf_stats.loc[stat, column] = str(np.round(value * 100,
                                                            1)) + '%'

    utils.print_table(perf_stats, fmt='{0:.2f}')


def plot_returns(returns,
                 live_start_date=None,
                 ax=None):
    """
    Plots raw returns over time.

    Backtest returns are in green, and out-of-sample (live trading)
    returns are in red.

    Parameters
    ----------
    returns : pd.Series
        Daily returns of the strategy, noncumulative.
         - See full explanation in tears.create_full_tear_sheet.
    live_start_date : datetime, optional
        The date when the strategy began live trading, after
        its backtest period. This date should be normalized.
    ax : matplotlib.Axes, optional
        Axes upon which to plot.
    **kwargs, optional
        Passed to plotting function.

    Returns
    -------
    ax : matplotlib.Axes
        The axes that were plotted on.
    """

    if ax is None:
        ax = plt.gca()

    ax.set_label('')
    ax.set_ylabel('Returns')

    if live_start_date is not None:
        live_start_date = ep.utils.get_utc_timestamp(live_start_date)
        is_returns = returns.loc[returns.index < live_start_date]
        oos_returns = returns.loc[returns.index >= live_start_date]
        is_returns.plot(ax=ax, color='g')
        oos_returns.plot(ax=ax, color='r')

    else:
        returns.plot(ax=ax, color='g')

    return ax


def plot_rolling_returns(returns,
                         factor_returns=None,
                         live_start_date=None,
                         logy=False,
                         cone_std=None,
                         legend_loc='best',
                         volatility_match=False,
                         cone_function=timeseries.forecast_cone_bootstrap,
                         ax=None, **kwargs):
    """
    Plots cumulative rolling returns versus some benchmarks'.

    Backtest returns are in green, and out-of-sample (live trading)
    returns are in red.

    Additionally, a non-parametric cone plot may be added to the
    out-of-sample returns region.

    Parameters
    ----------
    returns : pd.Series
        Daily returns of the strategy, noncumulative.
         - See full explanation in tears.create_full_tear_sheet.
    factor_returns : pd.Series, optional
        Daily noncumulative returns of a risk factor.
         - This is in the same style as returns.
    live_start_date : datetime, optional
        The date when the strategy began live trading, after
        its backtest period. This date should be normalized.
    logy : bool, optional
        Whether to log-scale the y-axis.
    cone_std : float, or tuple, optional
        If float, The standard deviation to use for the cone plots.
        If tuple, Tuple of standard deviation values to use for the cone plots
         - See timeseries.forecast_cone_bounds for more details.
    legend_loc : matplotlib.loc, optional
        The location of the legend on the plot.
    volatility_match : bool, optional
        Whether to normalize the volatility of the returns to those of the
        benchmark returns. This helps compare strategies with different
        volatilities. Requires passing of benchmark_rets.
    cone_function : function, optional
        Function to use when generating forecast probability cone.
        The function signiture must follow the form:
        def cone(in_sample_returns (pd.Series),
                 days_to_project_forward (int),
                 cone_std= (float, or tuple),
                 starting_value= (int, or float))
        See timeseries.forecast_cone_bootstrap for an example.
    ax : matplotlib.Axes, optional
        Axes upon which to plot.
    **kwargs, optional
        Passed to plotting function.

    Returns
    -------
    ax : matplotlib.Axes
        The axes that were plotted on.
    """

    if ax is None:
        ax = plt.gca()

    ax.set_xlabel('')
    ax.set_ylabel('Cumulative returns')
    ax.set_yscale('log' if logy else 'linear')

    if volatility_match and factor_returns is None:
        raise ValueError('volatility_match requires passing of'
                         'factor_returns.')
    elif volatility_match and factor_returns is not None:
        bmark_vol = factor_returns.loc[returns.index].std()
        returns = (returns / returns.std()) * bmark_vol

    cum_rets = ep.cum_returns(returns, 1.0)

    y_axis_formatter = FuncFormatter(utils.two_dec_places)
    ax.yaxis.set_major_formatter(FuncFormatter(y_axis_formatter))

    if factor_returns is not None:
        cum_factor_returns = ep.cum_returns(
            factor_returns[cum_rets.index], 1.0)
        cum_factor_returns.plot(lw=2, color='gray',
                                label=factor_returns.name, alpha=0.60,
                                ax=ax, **kwargs)

    if live_start_date is not None:
        live_start_date = ep.utils.get_utc_timestamp(live_start_date)
        is_cum_returns = cum_rets.loc[cum_rets.index < live_start_date]
        oos_cum_returns = cum_rets.loc[cum_rets.index >= live_start_date]
    else:
        is_cum_returns = cum_rets
        oos_cum_returns = pd.Series([])

    is_cum_returns.plot(lw=3, color='forestgreen', alpha=0.6,
                        label='Backtest', ax=ax, **kwargs)

    if len(oos_cum_returns) > 0:
        oos_cum_returns.plot(lw=4, color='red', alpha=0.6,
                             label='Live', ax=ax, **kwargs)

        if cone_std is not None:
            if isinstance(cone_std, (float, int)):
                cone_std = [cone_std]

            is_returns = returns.loc[returns.index < live_start_date]
            cone_bounds = cone_function(
                is_returns,
                len(oos_cum_returns),
                cone_std=cone_std,
                starting_value=is_cum_returns[-1])

            cone_bounds = cone_bounds.set_index(oos_cum_returns.index)
            for std in cone_std:
                ax.fill_between(cone_bounds.index,
                                cone_bounds[float(std)],
                                cone_bounds[float(-std)],
                                color='steelblue', alpha=0.5)

    if legend_loc is not None:
        ax.legend(loc=legend_loc, frameon=True, framealpha=0.5)
    ax.axhline(1.0, linestyle='--', color='black', lw=2)

    return ax


def plot_rolling_beta(returns, factor_returns, legend_loc='best',
                      ax=None, **kwargs):
    """
    Plots the rolling 6-month and 12-month beta versus date.

    Parameters
    ----------
    returns : pd.Series
        Daily returns of the strategy, noncumulative.
         - See full explanation in tears.create_full_tear_sheet.
    factor_returns : pd.Series, optional
        Daily noncumulative returns of the benchmark.
         - This is in the same style as returns.
    legend_loc : matplotlib.loc, optional
        The location of the legend on the plot.
    ax : matplotlib.Axes, optional
        Axes upon which to plot.
    **kwargs, optional
        Passed to plotting function.

    Returns
    -------
    ax : matplotlib.Axes
        The axes that were plotted on.
    """

    if ax is None:
        ax = plt.gca()

    y_axis_formatter = FuncFormatter(utils.two_dec_places)
    ax.yaxis.set_major_formatter(FuncFormatter(y_axis_formatter))

    ax.set_title("Rolling portfolio beta to " + str(factor_returns.name))
    ax.set_ylabel('Beta')
    rb_1 = timeseries.rolling_beta(
        returns, factor_returns, rolling_window=APPROX_BDAYS_PER_MONTH * 6)
    rb_1.plot(color='steelblue', lw=3, alpha=0.6, ax=ax, **kwargs)
    rb_2 = timeseries.rolling_beta(
        returns, factor_returns, rolling_window=APPROX_BDAYS_PER_MONTH * 12)
    rb_2.plot(color='grey', lw=3, alpha=0.4, ax=ax, **kwargs)
    ax.axhline(rb_1.mean(), color='steelblue', linestyle='--', lw=3)
    ax.axhline(0.0, color='black', linestyle='-', lw=2)

    ax.set_xlabel('')
    ax.legend(['6-mo',
               '12-mo'],
              loc=legend_loc, frameon=True, framealpha=0.5)
    ax.set_ylim((-1.0, 1.0))
    return ax


def plot_rolling_volatility(returns, factor_returns=None,
                            rolling_window=APPROX_BDAYS_PER_MONTH * 6,
                            legend_loc='best', ax=None, **kwargs):
    """
    Plots the rolling volatility versus date.

    Parameters
    ----------
    returns : pd.Series
        Daily returns of the strategy, noncumulative.
         - See full explanation in tears.create_full_tear_sheet.
    factor_returns : pd.Series, optional
        Daily noncumulative returns of the benchmark.
    rolling_window : int, optional
        The days window over which to compute the volatility.
    legend_loc : matplotlib.loc, optional
        The location of the legend on the plot.
    ax : matplotlib.Axes, optional
        Axes upon which to plot.
    **kwargs, optional
        Passed to plotting function.

    Returns
    -------
    ax : matplotlib.Axes
        The axes that were plotted on.
    """

    if ax is None:
        ax = plt.gca()

    y_axis_formatter = FuncFormatter(utils.two_dec_places)
    ax.yaxis.set_major_formatter(FuncFormatter(y_axis_formatter))

    rolling_vol_ts = timeseries.rolling_volatility(
        returns, rolling_window)
    rolling_vol_ts.plot(alpha=.7, lw=3, color='orangered', ax=ax,
                        **kwargs)
    if factor_returns is not None:
        rolling_vol_ts_factor = timeseries.rolling_volatility(
            factor_returns, rolling_window)
        rolling_vol_ts_factor.plot(alpha=.7, lw=3, color='grey', ax=ax,
                                   **kwargs)

    ax.set_title('Rolling volatility (6-month)')
    ax.axhline(
        rolling_vol_ts.mean(),
        color='steelblue',
        linestyle='--',
        lw=3)

    ax.axhline(0.0, color='black', linestyle='-', lw=2)

    ax.set_ylabel('Volatility')
    ax.set_xlabel('')
    if factor_returns.empty:
        ax.legend(['Volatility', 'Average volatility'],
                  loc=legend_loc, frameon=True, framealpha=0.5)
    else:
        ax.legend(['Volatility', 'Benchmark volatility', 'Average volatility'],
                  loc=legend_loc, frameon=True, framealpha=0.5)
    return ax


def plot_rolling_sharpe(returns, rolling_window=APPROX_BDAYS_PER_MONTH * 6,
                        legend_loc='best', ax=None, **kwargs):
    """
    Plots the rolling Sharpe ratio versus date.

    Parameters
    ----------
    returns : pd.Series
        Daily returns of the strategy, noncumulative.
         - See full explanation in tears.create_full_tear_sheet.
    rolling_window : int, optional
        The days window over which to compute the sharpe ratio.
    legend_loc : matplotlib.loc, optional
        The location of the legend on the plot.
    ax : matplotlib.Axes, optional
        Axes upon which to plot.
    **kwargs, optional
        Passed to plotting function.

    Returns
    -------
    ax : matplotlib.Axes
        The axes that were plotted on.
    """

    if ax is None:
        ax = plt.gca()

    y_axis_formatter = FuncFormatter(utils.two_dec_places)
    ax.yaxis.set_major_formatter(FuncFormatter(y_axis_formatter))

    rolling_sharpe_ts = timeseries.rolling_sharpe(
        returns, rolling_window)
    rolling_sharpe_ts.plot(alpha=.7, lw=3, color='orangered', ax=ax,
                           **kwargs)

    ax.set_title('Rolling Sharpe ratio (6-month)')
    ax.axhline(
        rolling_sharpe_ts.mean(),
        color='steelblue',
        linestyle='--',
        lw=3)
    ax.axhline(0.0, color='black', linestyle='-', lw=3)

    ax.set_ylabel('Sharpe ratio')
    ax.set_xlabel('')
    ax.legend(['Sharpe', 'Average'],
              loc=legend_loc, frameon=True, framealpha=0.5)
    return ax


def plot_gross_leverage(returns, positions, ax=None, **kwargs):
    """
    Plots gross leverage versus date.

    Gross leverage is the sum of long and short exposure per share
    divided by net asset value.

    Parameters
    ----------
    returns : pd.Series
        Daily returns of the strategy, noncumulative.
         - See full explanation in tears.create_full_tear_sheet.
    positions : pd.DataFrame
        Daily net position values.
         - See full explanation in create_full_tear_sheet.
    ax : matplotlib.Axes, optional
        Axes upon which to plot.
    **kwargs, optional
        Passed to plotting function.

    Returns
    -------
    ax : matplotlib.Axes
        The axes that were plotted on.
    """

    if ax is None:
        ax = plt.gca()
    gl = timeseries.gross_lev(positions)
    gl.plot(lw=0.5, color='limegreen', legend=False, ax=ax, **kwargs)

    ax.axhline(gl.mean(), color='g', linestyle='--', lw=3)

    ax.set_title('Gross leverage')
    ax.set_ylabel('Gross leverage')
    ax.set_xlabel('')
    return ax


def plot_exposures(returns, positions, ax=None, **kwargs):
    """
    Plots a cake chart of the long and short exposure.

    Parameters
    ----------
    returns : pd.Series
        Daily returns of the strategy, noncumulative.
         - See full explanation in tears.create_full_tear_sheet.
    positions_alloc : pd.DataFrame
        Portfolio allocation of positions. See
        pos.get_percent_alloc.
    ax : matplotlib.Axes, optional
        Axes upon which to plot.
    **kwargs, optional
        Passed to plotting function.

    Returns
    -------
    ax : matplotlib.Axes
        The axes that were plotted on.
    """

    if ax is None:
        ax = plt.gca()

    pos_no_cash = positions.drop('cash', axis=1)
    l_exp = pos_no_cash[pos_no_cash > 0].sum(axis=1) / positions.sum(axis=1)
    s_exp = pos_no_cash[pos_no_cash < 0].sum(axis=1) / positions.sum(axis=1)
    net_exp = pos_no_cash.sum(axis=1) / positions.sum(axis=1)

    ax.fill_between(l_exp.index,
                    0,
                    l_exp.values,
                    label='Long', color='green', alpha=0.5)
    ax.fill_between(s_exp.index,
                    0,
                    s_exp.values,
                    label='Short', color='red', alpha=0.5)
    ax.plot(net_exp.index, net_exp.values,
            label='Net', color='black', linestyle='dotted')

    ax.set_xlim((returns.index[0], returns.index[-1]))
    ax.set_title("Exposure")
    ax.set_ylabel('Exposure')
    ax.legend(loc='lower left', frameon=True, framealpha=0.5)
    ax.set_xlabel('')
    return ax


def show_and_plot_top_positions(returns, positions_alloc,
                                show_and_plot=2, hide_positions=False,
                                legend_loc='real_best', ax=None,
                                **kwargs):
    """
    Prints and/or plots the exposures of the top 10 held positions of
    all time.

    Parameters
    ----------
    returns : pd.Series
        Daily returns of the strategy, noncumulative.
         - See full explanation in tears.create_full_tear_sheet.
    positions_alloc : pd.DataFrame
        Portfolio allocation of positions. See pos.get_percent_alloc.
    show_and_plot : int, optional
        By default, this is 2, and both prints and plots.
        If this is 0, it will only plot; if 1, it will only print.
    hide_positions : bool, optional
        If True, will not output any symbol names.
    legend_loc : matplotlib.loc, optional
        The location of the legend on the plot.
        By default, the legend will display below the plot.
    ax : matplotlib.Axes, optional
        Axes upon which to plot.
    **kwargs, optional
        Passed to plotting function.

    Returns
    -------
    ax : matplotlib.Axes, conditional
        The axes that were plotted on.

    """
    positions_alloc = positions_alloc.copy()
    positions_alloc.columns = positions_alloc.columns.map(utils.format_asset)

    df_top_long, df_top_short, df_top_abs = pos.get_top_long_short_abs(
        positions_alloc)

    if show_and_plot == 1 or show_and_plot == 2:
        utils.print_table(pd.DataFrame(df_top_long * 100, columns=['max']),
                          fmt='{0:.2f}%',
                          name='Top 10 long positions of all time')

        utils.print_table(pd.DataFrame(df_top_short * 100, columns=['max']),
                          fmt='{0:.2f}%',
                          name='Top 10 short positions of all time')

        utils.print_table(pd.DataFrame(df_top_abs * 100, columns=['max']),
                          fmt='{0:.2f}%',
                          name='Top 10 positions of all time')

        _, _, df_top_abs_all = pos.get_top_long_short_abs(
            positions_alloc, top=9999)
        utils.print_table(pd.DataFrame(df_top_abs_all * 100, columns=['max']),
                          fmt='{0:.2f}%',
                          name='All positions ever held')

    if show_and_plot == 0 or show_and_plot == 2:

        if ax is None:
            ax = plt.gca()

        positions_alloc[df_top_abs.index].plot(
            title='Portfolio allocation over time, only top 10 holdings',
            alpha=0.5, ax=ax, **kwargs)

        # Place legend below plot, shrink plot by 20%
        if legend_loc == 'real_best':
            box = ax.get_position()
            ax.set_position([box.x0, box.y0 + box.height * 0.1,
                             box.width, box.height * 0.9])

            # Put a legend below current axis
            ax.legend(loc='upper center', frameon=True, framealpha=0.5,
                      bbox_to_anchor=(0.5, -0.14), ncol=5)
        else:
            ax.legend(loc=legend_loc)

        ax.set_xlim((returns.index[0], returns.index[-1]))
        ax.set_ylabel('Exposure by stock')

        if hide_positions:
            ax.legend_.remove()

        return ax


def plot_max_median_position_concentration(positions, ax=None, **kwargs):
    """
    Plots the max and median of long and short position concentrations
    over the time.

    Parameters
    ----------
    positions : pd.DataFrame
        The positions that the strategy takes over time.
    ax : matplotlib.Axes, optional
        Axes upon which to plot.

    Returns
    -------
    ax : matplotlib.Axes
        The axes that were plotted on.
    """

    if ax is None:
        ax = plt.gcf()

    alloc_summary = pos.get_max_median_position_concentration(positions)
    colors = ['mediumblue', 'steelblue', 'tomato', 'firebrick']
    alloc_summary.plot(linewidth=1, color=colors, alpha=0.6, ax=ax)

    ax.legend(loc='center left', frameon=True, framealpha=0.5)
    ax.set_ylabel('Exposure')
    ax.set_title('Long/short max and median position concentration')

    return ax


def plot_sector_allocations(returns, sector_alloc, ax=None, **kwargs):
    """
    Plots the sector exposures of the portfolio over time.

    Parameters
    ----------
    returns : pd.Series
        Daily returns of the strategy, noncumulative.
         - See full explanation in tears.create_full_tear_sheet.
    sector_alloc : pd.DataFrame
        Portfolio allocation of positions. See pos.get_sector_alloc.
    ax : matplotlib.Axes, optional
        Axes upon which to plot.
    **kwargs, optional
        Passed to plotting function.

    Returns
    -------
    ax : matplotlib.Axes
        The axes that were plotted on.
    """

    if ax is None:
        ax = plt.gcf()

    sector_alloc.plot(title='Sector allocation over time',
                      alpha=0.5, ax=ax, **kwargs)

    box = ax.get_position()
    ax.set_position([box.x0, box.y0 + box.height * 0.1,
                     box.width, box.height * 0.9])

    # Put a legend below current axis
    ax.legend(loc='upper center', frameon=True, framealpha=0.5,
              bbox_to_anchor=(0.5, -0.14), ncol=5)

    ax.set_xlim((sector_alloc.index[0], sector_alloc.index[-1]))
    ax.set_ylabel('Exposure by sector')
    ax.set_xlabel('')

    return ax


def plot_return_quantiles(returns, live_start_date=None, ax=None, **kwargs):
    """
    Creates a box plot of daily, weekly, and monthly return
    distributions.

    Parameters
    ----------
    returns : pd.Series
        Daily returns of the strategy, noncumulative.
         - See full explanation in tears.create_full_tear_sheet.
    live_start_date : datetime, optional
        The point in time when the strategy began live trading, after
        its backtest period.
    ax : matplotlib.Axes, optional
        Axes upon which to plot.
    **kwargs, optional
        Passed to seaborn plotting function.

    Returns
    -------
    ax : matplotlib.Axes
        The axes that were plotted on.
    """

    if ax is None:
        ax = plt.gca()

    is_returns = returns if live_start_date is None \
        else returns.loc[returns.index < live_start_date]
    is_weekly = ep.aggregate_returns(is_returns, 'weekly')
    is_monthly = ep.aggregate_returns(is_returns, 'monthly')
    sns.boxplot(data=[is_returns, is_weekly, is_monthly],
                palette=["#4c72B0", "#55A868", "#CCB974"],
                ax=ax, **kwargs)

    if live_start_date is not None:
        oos_returns = returns.loc[returns.index >= live_start_date]
        oos_weekly = ep.aggregate_returns(oos_returns, 'weekly')
        oos_monthly = ep.aggregate_returns(oos_returns, 'monthly')

        sns.swarmplot(data=[oos_returns, oos_weekly, oos_monthly], ax=ax,
                      color="red",
                      marker="d", **kwargs)
        red_dots = matplotlib.lines.Line2D([], [], color="red", marker="d",
                                           label="Out-of-sample data",
                                           linestyle='')
        ax.legend(handles=[red_dots], frameon=True, framealpha=0.5)
    ax.set_xticklabels(['Daily', 'Weekly', 'Monthly'])
    ax.set_title('Return quantiles')

    return ax


def plot_turnover(returns, transactions, positions,
                  legend_loc='best', ax=None, **kwargs):
    """
    Plots turnover vs. date.

    Turnover is the number of shares traded for a period as a fraction
    of total shares.

    Displays daily total, daily average per month, and all-time daily
    average.

    Parameters
    ----------
    returns : pd.Series
        Daily returns of the strategy, noncumulative.
         - See full explanation in tears.create_full_tear_sheet.
    transactions : pd.DataFrame
        Prices and amounts of executed trades. One row per trade.
         - See full explanation in tears.create_full_tear_sheet.
    positions : pd.DataFrame
        Daily net position values.
         - See full explanation in tears.create_full_tear_sheet.
    legend_loc : matplotlib.loc, optional
        The location of the legend on the plot.
    ax : matplotlib.Axes, optional
        Axes upon which to plot.
    **kwargs, optional
        Passed to plotting function.

    Returns
    -------
    ax : matplotlib.Axes
        The axes that were plotted on.
    """

    if ax is None:
        ax = plt.gca()

    y_axis_formatter = FuncFormatter(utils.two_dec_places)
    ax.yaxis.set_major_formatter(FuncFormatter(y_axis_formatter))

    df_turnover = txn.get_turnover(positions, transactions)
    df_turnover_by_month = df_turnover.resample("M").mean()
    df_turnover.plot(color='steelblue', alpha=1.0, lw=0.5, ax=ax, **kwargs)
    df_turnover_by_month.plot(
        color='orangered',
        alpha=0.5,
        lw=2,
        ax=ax,
        **kwargs)
    ax.axhline(
        df_turnover.mean(), color='steelblue', linestyle='--', lw=3, alpha=1.0)
    ax.legend(['Daily turnover',
               'Average daily turnover, by month',
               'Average daily turnover, net'],
              loc=legend_loc, frameon=True, framealpha=0.5)
    ax.set_title('Daily turnover')
    ax.set_xlim((returns.index[0], returns.index[-1]))
    ax.set_ylim((0, 1))
    ax.set_ylabel('Turnover')
    ax.set_xlabel('')
    return ax


def plot_slippage_sweep(returns, transactions, positions,
                        slippage_params=(3, 8, 10, 12, 15, 20, 50),
                        ax=None, **kwargs):
    """
    Plots equity curves at different per-dollar slippage assumptions.

    Parameters
    ----------
    returns : pd.Series
        Timeseries of portfolio returns to be adjusted for various
        degrees of slippage.
    transactions : pd.DataFrame
        Prices and amounts of executed trades. One row per trade.
         - See full explanation in tears.create_full_tear_sheet.
    positions : pd.DataFrame
        Daily net position values.
         - See full explanation in tears.create_full_tear_sheet.
    slippage_params: tuple
        Slippage pameters to apply to the return time series (in
        basis points).
    ax : matplotlib.Axes, optional
        Axes upon which to plot.
    **kwargs, optional
        Passed to seaborn plotting function.

    Returns
    -------
    ax : matplotlib.Axes
        The axes that were plotted on.
    """

    if ax is None:
        ax = plt.gca()

    turnover = txn.get_turnover(positions, transactions,
                                period=None, average=False)

    slippage_sweep = pd.DataFrame()
    for bps in slippage_params:
        adj_returns = txn.adjust_returns_for_slippage(returns, turnover, bps)
        label = str(bps) + " bps"
        slippage_sweep[label] = ep.cum_returns(adj_returns, 1)

    slippage_sweep.plot(alpha=1.0, lw=0.5, ax=ax)

    ax.set_title('Cumulative returns given additional per-dollar slippage')
    ax.set_ylabel('')

    ax.legend(loc='center left', frameon=True, framealpha=0.5)

    return ax


def plot_slippage_sensitivity(returns, transactions, positions,
                              ax=None, **kwargs):
    """
    Plots curve relating per-dollar slippage to average annual returns.

    Parameters
    ----------
    returns : pd.Series
        Timeseries of portfolio returns to be adjusted for various
        degrees of slippage.
    transactions : pd.DataFrame
        Prices and amounts of executed trades. One row per trade.
         - See full explanation in tears.create_full_tear_sheet.
    positions : pd.DataFrame
        Daily net position values.
         - See full explanation in tears.create_full_tear_sheet.
    ax : matplotlib.Axes, optional
        Axes upon which to plot.
    **kwargs, optional
        Passed to seaborn plotting function.

    Returns
    -------
    ax : matplotlib.Axes
        The axes that were plotted on.
    """

    if ax is None:
        ax = plt.gca()

    turnover = txn.get_turnover(positions, transactions,
                                period=None, average=False)
    avg_returns_given_slippage = pd.Series()
    for bps in range(1, 100):
        adj_returns = txn.adjust_returns_for_slippage(returns, turnover, bps)
        avg_returns = ep.annual_return(adj_returns)
        avg_returns_given_slippage.loc[bps] = avg_returns

    avg_returns_given_slippage.plot(alpha=1.0, lw=2, ax=ax)

    ax.set_title('Average annual returns given additional per-dollar slippage')
    ax.set_xticks(np.arange(0, 100, 10))
    ax.set_ylabel('Average annual return')
    ax.set_xlabel('Per-dollar slippage (bps)')

    return ax


def plot_capacity_sweep(returns, transactions, market_data,
                        bt_starting_capital,
                        min_pv=100000,
                        max_pv=300000000,
                        step_size=1000000,
                        ax=None):
    txn_daily_w_bar = capacity.daily_txns_with_bar_data(transactions,
                                                        market_data)

    captial_base_sweep = pd.Series()
    for start_pv in range(min_pv, max_pv, step_size):
        adj_ret = capacity.apply_slippage_penalty(returns,
                                                  txn_daily_w_bar,
                                                  start_pv,
                                                  bt_starting_capital)
        sharpe = ep.sharpe_ratio(adj_ret)
        if sharpe < -1:
            break
        captial_base_sweep.loc[start_pv] = sharpe
    captial_base_sweep.index = captial_base_sweep.index / MM_DISPLAY_UNIT

    if ax is None:
        ax = plt.gca()

    captial_base_sweep.plot(ax=ax)
    ax.set_xlabel('Capital base ($mm)')
    ax.set_ylabel('Sharpe ratio')
    ax.set_title('Capital base performance sweep')

    return ax


def plot_daily_turnover_hist(transactions, positions,
                             ax=None, **kwargs):
    """
    Plots a histogram of daily turnover rates.

    Parameters
    ----------
    transactions : pd.DataFrame
        Prices and amounts of executed trades. One row per trade.
         - See full explanation in tears.create_full_tear_sheet.
    positions : pd.DataFrame
        Daily net position values.
         - See full explanation in tears.create_full_tear_sheet.
    ax : matplotlib.Axes, optional
        Axes upon which to plot.
    **kwargs, optional
        Passed to seaborn plotting function.

    Returns
    -------
    ax : matplotlib.Axes
        The axes that were plotted on.
    """

    if ax is None:
        ax = plt.gca()
    turnover = txn.get_turnover(positions, transactions, period=None)
    sns.distplot(turnover, ax=ax, **kwargs)
    ax.set_title('Distribution of daily turnover rates')
    ax.set_xlabel('Turnover rate')
    return ax


def plot_daily_volume(returns, transactions, ax=None, **kwargs):
    """
    Plots trading volume per day vs. date.

    Also displays all-time daily average.

    Parameters
    ----------
    returns : pd.Series
        Daily returns of the strategy, noncumulative.
         - See full explanation in tears.create_full_tear_sheet.
    transactions : pd.DataFrame
        Prices and amounts of executed trades. One row per trade.
         - See full explanation in tears.create_full_tear_sheet.
    ax : matplotlib.Axes, optional
        Axes upon which to plot.
    **kwargs, optional
        Passed to plotting function.

    Returns
    -------
    ax : matplotlib.Axes
        The axes that were plotted on.
    """

    if ax is None:
        ax = plt.gca()
    daily_txn = txn.get_txn_vol(transactions)
    daily_txn.txn_shares.plot(alpha=1.0, lw=0.5, ax=ax, **kwargs)
    ax.axhline(daily_txn.txn_shares.mean(), color='steelblue',
               linestyle='--', lw=3, alpha=1.0)
    ax.set_title('Daily trading volume')
    ax.set_xlim((returns.index[0], returns.index[-1]))
    ax.set_ylabel('Amount of shares traded')
    ax.set_xlabel('')
    return ax


def plot_txn_time_hist(transactions, bin_minutes=5, tz='America/New_York',
                       ax=None, **kwargs):
    """
    Plots a histogram of transaction times, binning the times into
    buckets of a given duration.

    Parameters
    ----------
    transactions : pd.DataFrame
        Prices and amounts of executed trades. One row per trade.
         - See full explanation in tears.create_full_tear_sheet.
    bin_minutes : float, optional
        Sizes of the bins in minutes, defaults to 5 minutes.
    tz : str, optional
        Time zone to plot against. Note that if the specified
        zone does not apply daylight savings, the distribution
        may be partially offset.
    ax : matplotlib.Axes, optional
        Axes upon which to plot.
    **kwargs, optional
        Passed to plotting function.

    Returns
    -------
    ax : matplotlib.Axes
        The axes that were plotted on.
    """

    if ax is None:
        ax = plt.gca()

    txn_time = transactions.copy()

    txn_time.index = txn_time.index.tz_convert(pytz.timezone(tz))
    txn_time.index = txn_time.index.map(lambda x: x.hour*60 + x.minute)
    txn_time['trade_value'] = (txn_time.amount * txn_time.price).abs()
    txn_time = txn_time.groupby(level=0).sum().reindex(index=range(570, 961))
    txn_time.index = (txn_time.index/bin_minutes).astype(int) * bin_minutes
    txn_time = txn_time.groupby(level=0).sum()

    txn_time['time_str'] = txn_time.index.map(lambda x:
                                              str(datetime.time(int(x/60),
                                                                x % 60))[:-3])

    trade_value_sum = txn_time.trade_value.sum()
    txn_time.trade_value = txn_time.trade_value.fillna(0) / trade_value_sum

    ax.bar(txn_time.index, txn_time.trade_value, width=bin_minutes, **kwargs)

    ax.set_xlim(570, 960)
    ax.set_xticks(txn_time.index[::int(30/bin_minutes)])
    ax.set_xticklabels(txn_time.time_str[::int(30/bin_minutes)])
    ax.set_title('Transaction time distribution')
    ax.set_ylabel('Proportion')
    ax.set_xlabel('')
    return ax


def show_worst_drawdown_periods(returns, top=5):
    """
    Prints information about the worst drawdown periods.

    Prints peak dates, valley dates, recovery dates, and net
    drawdowns.

    Parameters
    ----------
    returns : pd.Series
        Daily returns of the strategy, noncumulative.
         - See full explanation in tears.create_full_tear_sheet.
    top : int, optional
        Amount of top drawdowns periods to plot (default 5).
    """

    drawdown_df = timeseries.gen_drawdown_table(returns, top=top)
    utils.print_table(drawdown_df.sort_values('Net drawdown in %',
                                              ascending=False),
                      name='Worst drawdown periods', fmt='{0:.2f}')


<<<<<<< HEAD
def plot_monthly_returns_timeseries(returns, ax=None, **kwargs):
    """
    Plots monthly returns as a timeseries.

    Parameters
    ----------
    returns : pd.Series
        Daily returns of the strategy, noncumulative.
         - See full explanation in tears.create_full_tear_sheet.
    ax : matplotlib.Axes, optional
        Axes upon which to plot.
    **kwargs, optional
        Passed to seaborn plotting function.

    Returns
    -------
    ax : matplotlib.Axes
        The axes that were plotted on.
    """

    def cumulate_returns(x):
        return ep.cum_returns(x)[-1]

    if ax is None:
        ax = plt.gca()

    monthly_rets = returns.resample('M').apply(lambda x: cumulate_returns(x))
    monthly_rets = monthly_rets.to_period()

    sns.barplot(x=monthly_rets.index,
                y=monthly_rets.values,
                color='steelblue')

    locs, labels = plt.xticks()
    plt.setp(labels, rotation=90)

    # only show x-labels on year boundary
    xticks_coord = []
    xticks_label = []
    count = 0
    for i in monthly_rets.index:
        if i.month == 1:
            xticks_label.append(i)
            xticks_coord.append(count)
            # plot yearly boundary line
            ax.axvline(count, color='gray', ls='--', alpha=0.3)

        count += 1

    ax.axhline(0.0, color='darkgray', ls='-')
    ax.set_xticks(xticks_coord)
    ax.set_xticklabels(xticks_label)

    return ax


=======
>>>>>>> eb167e5d
def plot_round_trip_lifetimes(round_trips, disp_amount=16, lsize=18, ax=None):
    """
    Plots timespans and directions of a sample of round trip trades.

    Parameters
    ----------
    round_trips : pd.DataFrame
        DataFrame with one row per round trip trade.
        - See full explanation in round_trips.extract_round_trips
    ax : matplotlib.Axes, optional
        Axes upon which to plot.

    Returns
    -------
    ax : matplotlib.Axes
        The axes that were plotted on.
    """

    if ax is None:
        ax = plt.subplot()

    symbols_sample = round_trips.symbol.unique()
    np.random.seed(1)
    sample = np.random.choice(round_trips.symbol.unique(), replace=False,
                              size=min(disp_amount, len(symbols_sample)))
    sample_round_trips = round_trips[round_trips.symbol.isin(sample)]

    symbol_idx = pd.Series(np.arange(len(sample)), index=sample)

    for symbol, sym_round_trips in sample_round_trips.groupby('symbol'):
        for _, row in sym_round_trips.iterrows():
            c = 'b' if row.long else 'r'
            y_ix = symbol_idx[symbol] + 0.05
            ax.plot([row['open_dt'], row['close_dt']],
                    [y_ix, y_ix], color=c,
                    linewidth=lsize, solid_capstyle='butt')

    ax.set_yticks(range(disp_amount))
    ax.set_yticklabels([utils.format_asset(s) for s in sample])

    ax.set_ylim((-0.5, min(len(sample), disp_amount) - 0.5))
    blue = patches.Rectangle([0, 0], 1, 1, color='b', label='Long')
    red = patches.Rectangle([0, 0], 1, 1, color='r', label='Short')
    leg = ax.legend(handles=[blue, red], loc='lower left',
                    frameon=True, framealpha=0.5)
    leg.get_frame().set_edgecolor('black')
    ax.grid(False)

    return ax


def show_profit_attribution(round_trips):
    """
    Prints the share of total PnL contributed by each
    traded name.

    Parameters
    ----------
    round_trips : pd.DataFrame
        DataFrame with one row per round trip trade.
        - See full explanation in round_trips.extract_round_trips
    ax : matplotlib.Axes, optional
        Axes upon which to plot.

    Returns
    -------
    ax : matplotlib.Axes
        The axes that were plotted on.
    """

    total_pnl = round_trips['pnl'].sum()
    pnl_attribution = round_trips.groupby('symbol')['pnl'].sum() / total_pnl
    pnl_attribution.name = ''

    pnl_attribution.index = pnl_attribution.index.map(utils.format_asset)
    utils.print_table(pnl_attribution.sort_values(
        inplace=False,
        ascending=False),
        name='Profitability (PnL / PnL total) per name',
        fmt='{:.2%}')


def plot_prob_profit_trade(round_trips, ax=None):
    """
    Plots a probability distribution for the event of making
    a profitable trade.

    Parameters
    ----------
    round_trips : pd.DataFrame
        DataFrame with one row per round trip trade.
        - See full explanation in round_trips.extract_round_trips
    ax : matplotlib.Axes, optional
        Axes upon which to plot.

    Returns
    -------
    ax : matplotlib.Axes
        The axes that were plotted on.
    """

    x = np.linspace(0, 1., 500)

    round_trips['profitable'] = round_trips.pnl > 0

    dist = sp.stats.beta(round_trips.profitable.sum(),
                         (~round_trips.profitable).sum())
    y = dist.pdf(x)
    lower_perc = dist.ppf(.025)
    upper_perc = dist.ppf(.975)

    lower_plot = dist.ppf(.001)
    upper_plot = dist.ppf(.999)

    if ax is None:
        ax = plt.subplot()

    ax.plot(x, y)
    ax.axvline(lower_perc, color='0.5')
    ax.axvline(upper_perc, color='0.5')

    ax.set_xlabel('Probability of making a profitable decision')
    ax.set_ylabel('Belief')
    ax.set_xlim(lower_plot, upper_plot)
    ax.set_ylim((0, y.max() + 1.))

    return ax


def plot_cones(name, bounds, oos_returns, num_samples=1000, ax=None,
               cone_std=(1., 1.5, 2.), random_seed=None, num_strikes=3):
    """
    Plots the upper and lower bounds of an n standard deviation
    cone of forecasted cumulative returns. Redraws a new cone when
    cumulative returns fall outside of last cone drawn.

    Parameters
    ----------
    name : str
        Account name to be used as figure title.
    bounds : pandas.core.frame.DataFrame
        Contains upper and lower cone boundaries. Column names are
        strings corresponding to the number of standard devations
        above (positive) or below (negative) the projected mean
        cumulative returns.
    oos_returns : pandas.core.frame.DataFrame
        Non-cumulative out-of-sample returns.
    num_samples : int
        Number of samples to draw from the in-sample daily returns.
        Each sample will be an array with length num_days.
        A higher number of samples will generate a more accurate
        bootstrap cone.
    ax : matplotlib.Axes, optional
        Axes upon which to plot.
    cone_std : list of int/float
        Number of standard devations to use in the boundaries of
        the cone. If multiple values are passed, cone bounds will
        be generated for each value.
    random_seed : int
        Seed for the pseudorandom number generator used by the pandas
        sample method.
    num_strikes : int
        Upper limit for number of cones drawn. Can be anything from 0 to 3.

    Returns
    -------
    Returns are either an ax or fig option, but not both. If a
    matplotlib.Axes instance is passed in as ax, then it will be modified
    and returned. This allows for users to plot interactively in jupyter
    notebook. When no ax object is passed in, a matplotlib.figure instance
    is generated and returned. This figure can then be used to save
    the plot as an image without viewing it.

    ax : matplotlib.Axes
        The axes that were plotted on.
    fig : matplotlib.figure
        The figure instance which contains all the plot elements.
    """

    if ax is None:
        fig = figure.Figure(figsize=(10, 8))
        FigureCanvasAgg(fig)
        axes = fig.add_subplot(111)
    else:
        axes = ax

    returns = ep.cum_returns(oos_returns, starting_value=1.)
    bounds_tmp = bounds.copy()
    returns_tmp = returns.copy()
    cone_start = returns.index[0]
    colors = ["green", "orange", "orangered", "darkred"]

    for c in range(num_strikes + 1):
        if c > 0:
            tmp = returns.loc[cone_start:]
            bounds_tmp = bounds_tmp.iloc[0:len(tmp)]
            bounds_tmp = bounds_tmp.set_index(tmp.index)
            crossing = (tmp < bounds_tmp[float(-2.)].iloc[:len(tmp)])
            if crossing.sum() <= 0:
                break
            cone_start = crossing.loc[crossing].index[0]
            returns_tmp = returns.loc[cone_start:]
            bounds_tmp = (bounds - (1 - returns.loc[cone_start]))
        for std in cone_std:
            x = returns_tmp.index
            y1 = bounds_tmp[float(std)].iloc[:len(returns_tmp)]
            y2 = bounds_tmp[float(-std)].iloc[:len(returns_tmp)]
            axes.fill_between(x, y1, y2, color=colors[c], alpha=0.5)

    # Plot returns line graph
    label = 'Cumulative returns = {:.2f}%'.format((returns.iloc[-1] - 1) * 100)
    axes.plot(returns.index, returns.values, color='black', lw=3.,
              label=label)

    if name is not None:
        axes.set_title(name)
    axes.axhline(1, color='black', alpha=0.2)
    axes.legend(frameon=True, framealpha=0.5)

    if ax is None:
        return fig
    else:
        return axes<|MERGE_RESOLUTION|>--- conflicted
+++ resolved
@@ -1690,8 +1690,7 @@
                                               ascending=False),
                       name='Worst drawdown periods', fmt='{0:.2f}')
 
-
-<<<<<<< HEAD
+    
 def plot_monthly_returns_timeseries(returns, ax=None, **kwargs):
     """
     Plots monthly returns as a timeseries.
@@ -1746,10 +1745,8 @@
     ax.set_xticklabels(xticks_label)
 
     return ax
-
-
-=======
->>>>>>> eb167e5d
+  
+  
 def plot_round_trip_lifetimes(round_trips, disp_amount=16, lsize=18, ax=None):
     """
     Plots timespans and directions of a sample of round trip trades.
